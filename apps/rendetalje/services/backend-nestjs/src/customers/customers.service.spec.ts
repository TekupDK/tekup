--- conflicted
+++ resolved
@@ -1,11 +1,3 @@
-<<<<<<< HEAD
-import { Test, TestingModule } from "@nestjs/testing";
-import { BadRequestException, NotFoundException } from "@nestjs/common";
-import { CustomersService } from "./customers.service";
-import { PrismaService } from "../database/prisma.service";
-import { Customer } from "./entities/customer.entity";
-import { CreateCustomerDto, UpdateCustomerDto, CustomerFiltersDto } from "./dto";
-=======
 import { Test, TestingModule } from '@nestjs/testing';
 import { NotFoundException } from '@nestjs/common';
 import { CustomersService } from './customers.service';
@@ -15,42 +7,10 @@
   mockCustomer,
   mockUser,
 } from '../../test/test-utils';
->>>>>>> 8f0ba126
-
-describe("CustomersService", () => {
+
+describe('CustomersService', () => {
   let service: CustomersService;
-<<<<<<< HEAD
-  let prismaService: PrismaService;
-
-  const mockOrganizationId = "org-123";
-  const mockCustomerId = "customer-123";
-
-  const mockCustomer: Customer = {
-    id: mockCustomerId,
-    organization_id: mockOrganizationId,
-    name: "Test Customer",
-    email: "test@example.com",
-    phone: "+45 12345678",
-    address: {
-      street: "Test Street 123",
-      city: "Copenhagen",
-      postal_code: "1000",
-      country: "Denmark",
-    },
-    preferences: {
-      contact_method: "email"
-    },
-    total_jobs: 10,
-    total_revenue: 15000,
-    satisfaction_score: 4.5,
-    is_active: true,
-    notes: "Good customer",
-    created_at: new Date().toISOString(),
-    updated_at: new Date().toISOString(),
-  };
-=======
   let prismaService: ReturnType<typeof createMockPrismaService>;
->>>>>>> 8f0ba126
 
   beforeEach(async () => {
     prismaService = createMockPrismaService();
@@ -60,383 +20,14 @@
         CustomersService,
         {
           provide: PrismaService,
-<<<<<<< HEAD
-          useValue: {
-            customers: {
-              findMany: jest.fn(),
-              findFirst: jest.fn(),
-              create: jest.fn(),
-              update: jest.fn(),
-              delete: jest.fn(),
-              count: jest.fn(),
-            },
-          },
-=======
           useValue: prismaService,
->>>>>>> 8f0ba126
         },
       ],
     }).compile();
 
     service = module.get<CustomersService>(CustomersService);
-    prismaService = module.get<PrismaService>(PrismaService);
-  });
-
-  afterEach(() => {
-    jest.clearAllMocks();
-  });
-
-<<<<<<< HEAD
-  it("should be defined", () => {
-    expect(service).toBeDefined();
-  });
-
-  describe("findAll", () => {
-    const pagination = { page: 1, limit: 10 };
-
-    it("should return paginated customers", async () => {
-      const mockCustomers = [mockCustomer];
-      const mockCount = 1;
-
-      jest.spyOn(prismaService.customers, "findMany").mockResolvedValue(mockCustomers as any);
-      jest.spyOn(prismaService.customers, "count").mockResolvedValue(mockCount);
-
-      const result = await service.findAll(mockOrganizationId, pagination);
-
-      expect(result.data).toEqual(mockCustomers);
-      expect(result.total).toBe(mockCount);
-      expect(result.page).toBe(pagination.page);
-      expect(result.limit).toBe(pagination.limit);
-      expect(prismaService.customers.findMany).toHaveBeenCalledWith(
-        expect.objectContaining({
-          where: expect.objectContaining({
-            organization_id: mockOrganizationId,
-          }),
-          skip: 0,
-          take: 10,
-        })
-      );
-    });
-
-    it("should apply search filter", async () => {
-      const pagination = { page: 1, limit: 10, search: "Test" };
-
-      jest.spyOn(prismaService.customers, "findMany").mockResolvedValue([]);
-      jest.spyOn(prismaService.customers, "count").mockResolvedValue(0);
-
-      await service.findAll(mockOrganizationId, pagination);
-
-      expect(prismaService.customers.findMany).toHaveBeenCalledWith(
-        expect.objectContaining({
-          where: expect.objectContaining({
-            OR: expect.any(Array),
-          }),
-        })
-      );
-    });
-  });
-
-  describe("findById", () => {
-    it("should return customer by id", async () => {
-      jest.spyOn(prismaService.customers, "findFirst").mockResolvedValue(mockCustomer as any);
-
-      const result = await service.findById(mockCustomerId, mockOrganizationId);
-
-      expect(result).toEqual(mockCustomer);
-      expect(prismaService.customers.findFirst).toHaveBeenCalledWith({
-        where: {
-          id: mockCustomerId,
-          organization_id: mockOrganizationId,
-        },
-      });
-    });
-
-    it("should throw NotFoundException if customer not found", async () => {
-      jest.spyOn(prismaService.customers, "findFirst").mockResolvedValue(null);
-
-      await expect(
-        service.findById(mockCustomerId, mockOrganizationId)
-      ).rejects.toThrow(NotFoundException);
-    });
-  });
-
-  describe("create", () => {
-    const createDto: CreateCustomerDto = {
-      name: "New Customer",
-      email: "new@example.com",
-      phone: "+45 87654321",
-      address: {
-        street: "New Street 456",
-        city: "Aarhus",
-        postal_code: "8000",
-        country: "Denmark",
-      },
-    };
-
-    it("should create a new customer", async () => {
-      const newCustomer = {
-        ...mockCustomer,
-        ...createDto,
-        id: "new-customer-123",
-      };
-
-      jest.spyOn(prismaService.customers, "create").mockResolvedValue(newCustomer as any);
-
-      const result = await service.create(createDto, mockOrganizationId);
-
-      expect(result).toEqual(newCustomer);
-      expect(prismaService.customers.create).toHaveBeenCalledWith({
-        data: expect.objectContaining({
-          ...createDto,
-          organization_id: mockOrganizationId,
-        }),
-      });
-    });
-
-    it("should throw BadRequestException on database error", async () => {
-      jest.spyOn(prismaService.customers, "create").mockRejectedValue(
-        new Error("Database error")
-      );
-
-      await expect(
-        service.create(createDto, mockOrganizationId)
-      ).rejects.toThrow(BadRequestException);
-    });
-  });
-
-  describe("update", () => {
-    const updateDto: UpdateCustomerDto = {
-      name: "Updated Customer",
-      phone: "+45 11111111",
-    };
-
-    it("should update customer successfully", async () => {
-      const updatedCustomer = {
-        ...mockCustomer,
-        ...updateDto,
-      };
-
-      jest.spyOn(service, "findById").mockResolvedValue(mockCustomer as any);
-      jest.spyOn(prismaService.customers, "update").mockResolvedValue(updatedCustomer as any);
-
-      const result = await service.update(
-        mockCustomerId,
-        updateDto,
-        mockOrganizationId
-      );
-
-      expect(result).toEqual(updatedCustomer);
-      expect(service.findById).toHaveBeenCalledWith(
-        mockCustomerId,
-        mockOrganizationId
-      );
-      expect(prismaService.customers.update).toHaveBeenCalled();
-    });
-
-    it("should throw NotFoundException if customer not found", async () => {
-      jest.spyOn(service, "findById").mockRejectedValue(
-        new NotFoundException("Customer not found")
-      );
-
-      await expect(
-        service.update(mockCustomerId, updateDto, mockOrganizationId)
-      ).rejects.toThrow(NotFoundException);
-    });
-
-    it("should throw BadRequestException on update error", async () => {
-      jest.spyOn(service, "findById").mockResolvedValue(mockCustomer as any);
-      jest.spyOn(prismaService.customers, "update").mockRejectedValue(
-        new Error("Update error")
-      );
-
-      await expect(
-        service.update(mockCustomerId, updateDto, mockOrganizationId)
-      ).rejects.toThrow(BadRequestException);
-    });
-  });
-
-  describe("delete", () => {
-    it("should delete customer successfully", async () => {
-      jest.spyOn(service, "findById").mockResolvedValue(mockCustomer as any);
-      jest.spyOn(prismaService.customers, "delete").mockResolvedValue(mockCustomer as any);
-
-      await service.delete(mockCustomerId, mockOrganizationId);
-
-      expect(service.findById).toHaveBeenCalledWith(
-        mockCustomerId,
-        mockOrganizationId
-      );
-      expect(prismaService.customers.delete).toHaveBeenCalledWith({
-        where: {
-          id: mockCustomerId,
-          organization_id: mockOrganizationId,
-        },
-      });
-    });
-
-    it("should throw NotFoundException if customer not found", async () => {
-      jest.spyOn(service, "findById").mockRejectedValue(
-        new NotFoundException("Customer not found")
-      );
-
-      await expect(
-        service.delete(mockCustomerId, mockOrganizationId)
-      ).rejects.toThrow(NotFoundException);
-    });
-
-    it("should throw BadRequestException on delete error", async () => {
-      jest.spyOn(service, "findById").mockResolvedValue(mockCustomer as any);
-      jest.spyOn(prismaService.customers, "delete").mockRejectedValue(
-        new Error("Delete error")
-      );
-
-      await expect(
-        service.delete(mockCustomerId, mockOrganizationId)
-      ).rejects.toThrow(BadRequestException);
-    });
-  });
-
-  describe("count", () => {
-    it("should return customer count", async () => {
-      const mockCount = 42;
-      jest.spyOn(prismaService.customers, "count").mockResolvedValue(mockCount);
-
-      const result = await service.count(mockOrganizationId);
-
-      expect(result).toBe(mockCount);
-      expect(prismaService.customers.count).toHaveBeenCalledWith({
-        where: {
-          organization_id: mockOrganizationId,
-        },
-      });
-    });
-
-    it("should apply filters to count", async () => {
-      const filters = { is_active: true };
-      jest.spyOn(prismaService.customers, "count").mockResolvedValue(10);
-
-      await service.count(mockOrganizationId, filters);
-
-      expect(prismaService.customers.count).toHaveBeenCalledWith({
-        where: {
-          organization_id: mockOrganizationId,
-          ...filters,
-        },
-      });
-    });
-  });
-
-  describe("findAllWithFilters", () => {
-    const filters: CustomerFiltersDto = {
-      page: 1,
-      limit: 10,
-      city: "Copenhagen",
-      is_active: true,
-      min_satisfaction: 4.0,
-    };
-
-    it("should return filtered customers", async () => {
-      const mockCustomers = [mockCustomer];
-      const mockCount = 1;
-
-      jest.spyOn(prismaService.customers, "findMany").mockResolvedValue(mockCustomers as any);
-      jest.spyOn(prismaService.customers, "count").mockResolvedValue(mockCount);
-
-      const result = await service.findAllWithFilters(mockOrganizationId, filters);
-
-      expect(result.data).toEqual(mockCustomers);
-      expect(result.total).toBe(mockCount);
-      expect(prismaService.customers.findMany).toHaveBeenCalledWith(
-        expect.objectContaining({
-          where: expect.objectContaining({
-            organization_id: mockOrganizationId,
-            is_active: true,
-          }),
-        })
-      );
-    });
-
-    it("should apply city filter", async () => {
-      jest.spyOn(prismaService.customers, "findMany").mockResolvedValue([]);
-      jest.spyOn(prismaService.customers, "count").mockResolvedValue(0);
-
-      await service.findAllWithFilters(mockOrganizationId, filters);
-
-      const callArg = (prismaService.customers.findMany as jest.Mock).mock.calls[0][0];
-      expect(callArg.where).toHaveProperty("address");
-    });
-
-    it("should apply satisfaction score filter", async () => {
-      jest.spyOn(prismaService.customers, "findMany").mockResolvedValue([]);
-      jest.spyOn(prismaService.customers, "count").mockResolvedValue(0);
-
-      await service.findAllWithFilters(mockOrganizationId, filters);
-
-      const callArg = (prismaService.customers.findMany as jest.Mock).mock.calls[0][0];
-      expect(callArg.where).toHaveProperty("satisfaction_score");
-      expect(callArg.where.satisfaction_score).toEqual({ gte: 4.0 });
-    });
-
-    it("should apply pagination", async () => {
-      jest.spyOn(prismaService.customers, "findMany").mockResolvedValue([]);
-      jest.spyOn(prismaService.customers, "count").mockResolvedValue(0);
-
-      const paginatedFilters = { ...filters, page: 2, limit: 20 };
-      await service.findAllWithFilters(mockOrganizationId, paginatedFilters);
-
-      expect(prismaService.customers.findMany).toHaveBeenCalledWith(
-        expect.objectContaining({
-          skip: 20,
-          take: 20,
-        })
-      );
-    });
-  });
-
-  describe("Edge Cases", () => {
-    it("should handle empty results gracefully", async () => {
-      jest.spyOn(prismaService.customers, "findMany").mockResolvedValue([]);
-      jest.spyOn(prismaService.customers, "count").mockResolvedValue(0);
-
-      const result = await service.findAll(mockOrganizationId, { page: 1, limit: 10 });
-
-      expect(result.data).toEqual([]);
-      expect(result.total).toBe(0);
-    });
-
-    it("should handle large page numbers", async () => {
-      jest.spyOn(prismaService.customers, "findMany").mockResolvedValue([]);
-      jest.spyOn(prismaService.customers, "count").mockResolvedValue(0);
-
-      const result = await service.findAll(mockOrganizationId, { page: 100, limit: 10 });
-
-      expect(prismaService.customers.findMany).toHaveBeenCalledWith(
-        expect.objectContaining({
-          skip: 990,
-        })
-      );
-    });
-
-    it("should handle partial customer data", async () => {
-      const partialCustomer = {
-        id: mockCustomerId,
-        organization_id: mockOrganizationId,
-        name: "Partial Customer",
-        email: "partial@example.com",
-      };
-
-      jest.spyOn(prismaService.customers, "create").mockResolvedValue(partialCustomer as any);
-
-      const result = await service.create(
-        {
-          name: "Partial Customer",
-          email: "partial@example.com",
-        } as any,
-        mockOrganizationId
-      );
-
-      expect(result).toEqual(partialCustomer);
-=======
+  });
+
   afterEach(() => {
     jest.clearAllMocks();
   });
@@ -609,7 +200,6 @@
       await expect(service.remove('nonexistent')).rejects.toThrow(
         NotFoundException,
       );
->>>>>>> 8f0ba126
     });
   });
 });