--- conflicted
+++ resolved
@@ -1,12 +1,4 @@
-<<<<<<< HEAD
-import {
-  ApiProperty,
-  ApiPropertyOptional,
-} from "../../common/entities/base.entity";
-import { BaseEntity } from "../../common/entities/base.entity";
-=======
 import { ApiProperty, ApiPropertyOptional } from '@nestjs/swagger';
->>>>>>> 8f0ba126
 
 export interface CompletedChecklistItem {
   id: string;
@@ -17,30 +9,6 @@
   completion_time?: string;
 }
 
-<<<<<<< HEAD
-export class JobQualityAssessment extends BaseEntity {
-  @ApiProperty({
-    example: "00000000-0000-0000-0000-000000000001",
-    description: "Job ID",
-  })
-  job_id: string;
-
-  @ApiProperty({
-    example: "00000000-0000-0000-0000-000000000002",
-    description: "Quality checklist ID",
-  })
-  checklist_id: string;
-
-  @ApiPropertyOptional({
-    example: "00000000-0000-0000-0000-000000000003",
-    description: "User who performed assessment",
-  })
-  assessed_by?: string;
-
-  @ApiProperty({
-    description: "Completed checklist items with photos and notes",
-    type: "array",
-=======
 export class JobQualityAssessment {
   @ApiProperty({ example: '00000000-0000-0000-0000-000000000001', description: 'Assessment ID' })
   id: string;
@@ -57,64 +25,35 @@
   @ApiProperty({
     description: 'Completed checklist items with photos and notes',
     type: 'array',
->>>>>>> 8f0ba126
     items: {
-      type: "object",
+      type: 'object',
       properties: {
-<<<<<<< HEAD
-        id: { type: "string" },
-        completed: { type: "boolean" },
-        photo_urls: { type: "array", items: { type: "string" } },
-        notes: { type: "string" },
-        points_earned: { type: "number" },
-        completion_time: { type: "string" },
-=======
         id: { type: 'string' },
         completed: { type: 'boolean' },
         photo_urls: { type: 'array', items: { type: 'string' } },
         notes: { type: 'string' },
         points_earned: { type: 'number' },
         completion_time: { type: 'string' },
->>>>>>> 8f0ba126
       },
     },
   })
   completed_items: CompletedChecklistItem[];
 
-  @ApiProperty({
-    example: 4,
-    description: "Overall quality score (1-5)",
-    minimum: 1,
-    maximum: 5,
-  })
+  @ApiProperty({ example: 4, description: 'Overall quality score (1-5)', minimum: 1, maximum: 5 })
   overall_score: number;
 
-  @ApiProperty({
-    example: 85,
-    description: "Percentage score based on completed items",
-  })
+  @ApiProperty({ example: 85, description: 'Percentage score based on completed items' })
   percentage_score: number;
 
-  @ApiProperty({ example: 42, description: "Total points earned" })
+  @ApiProperty({ example: 42, description: 'Total points earned' })
   total_points_earned: number;
 
-  @ApiProperty({ example: 50, description: "Maximum possible points" })
+  @ApiProperty({ example: 50, description: 'Maximum possible points' })
   max_possible_points: number;
 
-  @ApiPropertyOptional({
-    example: "Excellent work, all areas cleaned thoroughly",
-    description: "Assessment notes",
-  })
+  @ApiPropertyOptional({ example: 'Excellent work, all areas cleaned thoroughly', description: 'Assessment notes' })
   notes?: string;
 
-<<<<<<< HEAD
-  @ApiProperty({
-    example: "completed",
-    description: "Assessment status",
-    enum: ["in_progress", "completed", "reviewed"],
-  })
-  status: "in_progress" | "completed" | "reviewed";
-=======
   @ApiProperty({ example: 'completed', description: 'Assessment status', enum: ['in_progress', 'completed', 'reviewed'] })
   status: 'in_progress' | 'completed' | 'reviewed';
 
@@ -123,5 +62,4 @@
 
   @ApiProperty({ example: '2024-01-15T10:00:00Z', description: 'Updated timestamp' })
   updated_at: Date;
->>>>>>> 8f0ba126
 }