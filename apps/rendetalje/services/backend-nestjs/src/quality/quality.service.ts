<<<<<<< HEAD
import {
  Injectable,
  BadRequestException,
  NotFoundException,
} from "@nestjs/common";
import { SupabaseService } from "../supabase/supabase.service";
import { JobsService } from "../jobs/jobs.service";
import { QualityChecklistsService } from "./quality-checklists.service";
import { PhotoDocumentationService } from "./photo-documentation.service";
import {
  JobQualityAssessment,
  CompletedChecklistItem,
} from "./entities/job-quality-assessment.entity";
import { CreateQualityAssessmentDto } from "./dto";
=======
import { Injectable, BadRequestException, NotFoundException, Logger } from '@nestjs/common';
import { PrismaService } from '../database/prisma.service';
import { QualityChecklistsService } from './quality-checklists.service';
import { PhotoDocumentationService } from './photo-documentation.service';
import { JobQualityAssessment, CompletedChecklistItem } from './entities/job-quality-assessment.entity';
import { CreateQualityAssessmentDto } from './dto';
>>>>>>> f80a00a1

@Injectable()
export class QualityService {
  private readonly logger = new Logger(QualityService.name);

  constructor(
    private readonly prisma: PrismaService,
    private readonly qualityChecklistsService: QualityChecklistsService,
    private readonly photoDocumentationService: PhotoDocumentationService
  ) {}

  async createAssessment(
    createDto: CreateQualityAssessmentDto,
<<<<<<< HEAD
    organizationId: string,
    assessedBy: string
=======
    assessedBy: string,
>>>>>>> f80a00a1
  ): Promise<JobQualityAssessment> {
    this.logger.log(`Creating quality assessment for job: ${createDto.job_id}`);

    // Verify job exists
    const job = await this.prisma.renosLead.findUnique({
      where: { id: createDto.job_id },
    });

    if (!job) {
      throw new NotFoundException(`Job with ID ${createDto.job_id} not found`);
    }

    // Verify checklist exists
<<<<<<< HEAD
    await this.qualityChecklistsService.findById(
      createDto.checklist_id,
      organizationId
    );
=======
    await this.qualityChecklistsService.findById(createDto.checklist_id);
>>>>>>> f80a00a1

    // Calculate scores
    const scores = this.calculateScores(createDto.completed_items);

<<<<<<< HEAD
    const assessmentData = {
      ...createDto,
      assessed_by: assessedBy,
      percentage_score: scores.percentage,
      total_points_earned: scores.totalPoints,
      max_possible_points: scores.maxPoints,
      status: "completed" as const,
    };

    const { data, error } = await this.supabaseService.client
      .from("job_quality_assessments")
      .insert(assessmentData)
      .select()
      .single();

    if (error) {
      throw new BadRequestException(
        `Failed to create quality assessment: ${error.message}`
      );
    }

    // Update job quality score
    await this.jobsService.update(
      createDto.job_id,
      { quality_score: createDto.overall_score },
      organizationId
    );
=======
    const assessment = await this.prisma.renosQualityAssessment.create({
      data: {
        leadId: createDto.job_id,
        checklistId: createDto.checklist_id,
        assessedBy,
        completedItems: createDto.completed_items as any,
        overallScore: createDto.overall_score,
        percentageScore: scores.percentage,
        totalPointsEarned: scores.totalPoints,
        maxPossiblePoints: scores.maxPoints,
        notes: createDto.notes,
        status: 'completed',
      },
    });
>>>>>>> f80a00a1

    this.logger.log(`Quality assessment created with score: ${createDto.overall_score}`);
    return assessment as any;
  }

<<<<<<< HEAD
  async getJobAssessment(
    jobId: string,
    organizationId: string
  ): Promise<JobQualityAssessment | null> {
    // Verify job belongs to organization
    await this.jobsService.findById(jobId, organizationId);

    const { data, error } = await this.supabaseService.client
      .from("job_quality_assessments")
      .select(
        `
        *,
        quality_checklists!inner(id, name, service_type),
        users(id, name, email)
      `
      )
      .eq("job_id", jobId)
      .single();

    if (error && error.code !== "PGRST116") {
      throw new BadRequestException(
        `Failed to get job assessment: ${error.message}`
      );
    }
=======
  async getJobAssessment(jobId: string): Promise<JobQualityAssessment | null> {
    const assessment = await this.prisma.renosQualityAssessment.findFirst({
      where: { leadId: jobId },
      include: {
        checklist: true,
        assessor: {
          select: {
            id: true,
            name: true,
            email: true,
          },
        },
      },
    });
>>>>>>> f80a00a1

    return assessment as any;
  }

  async updateAssessment(
    assessmentId: string,
    updates: Partial<JobQualityAssessment>,
<<<<<<< HEAD
    organizationId: string
  ): Promise<JobQualityAssessment> {
    // Verify assessment exists and belongs to organization
    const { data: existing } = await this.supabaseService.client
      .from("job_quality_assessments")
      .select(
        `
        id,
        jobs!inner(organization_id)
      `
      )
      .eq("id", assessmentId)
      .eq("jobs.organization_id", organizationId)
      .single();
=======
  ): Promise<JobQualityAssessment> {
    this.logger.log(`Updating assessment: ${assessmentId}`);

    const existing = await this.prisma.renosQualityAssessment.findUnique({
      where: { id: assessmentId },
    });
>>>>>>> f80a00a1

    if (!existing) {
      throw new NotFoundException("Quality assessment not found");
    }

    // Recalculate scores if completed_items changed
    let updateData: any = { ...updates };

    if (updates.completed_items) {
      const scores = this.calculateScores(updates.completed_items);
      updateData.percentageScore = scores.percentage;
      updateData.totalPointsEarned = scores.totalPoints;
      updateData.maxPossiblePoints = scores.maxPoints;
      updateData.completedItems = updates.completed_items;
      delete updateData.completed_items;
    }

<<<<<<< HEAD
    const { data, error } = await this.supabaseService.client
      .from("job_quality_assessments")
      .update(updates)
      .eq("id", assessmentId)
      .select()
      .single();

    if (error) {
      throw new BadRequestException(
        `Failed to update quality assessment: ${error.message}`
      );
    }
=======
    const updated = await this.prisma.renosQualityAssessment.update({
      where: { id: assessmentId },
      data: updateData,
    });
>>>>>>> f80a00a1

    return updated as any;
  }

<<<<<<< HEAD
  async getOrganizationQualityMetrics(organizationId: string): Promise<any> {
    const { data: assessments, error } = await this.supabaseService.client
      .from("job_quality_assessments")
      .select(
        `
        id,
        overall_score,
        percentage_score,
        created_at,
        jobs!inner(organization_id, service_type, status),
        quality_checklists!inner(service_type, name)
      `
      )
      .eq("jobs.organization_id", organizationId);

    if (error) {
      throw new BadRequestException(
        `Failed to get quality metrics: ${error.message}`
      );
    }
=======
  async getOrganizationQualityMetrics(): Promise<any> {
    this.logger.log('Generating organization quality metrics');

    const assessments = await this.prisma.renosQualityAssessment.findMany({
      include: {
        lead: {
          select: {
            taskType: true,
            status: true,
            createdAt: true,
          },
        },
        checklist: {
          select: {
            serviceType: true,
            name: true,
          },
        },
      },
    });
>>>>>>> f80a00a1

    if (assessments.length === 0) {
      return {
        total_assessments: 0,
        average_score: 0,
        average_percentage: 0,
        score_distribution: { 1: 0, 2: 0, 3: 0, 4: 0, 5: 0 },
        by_service_type: {},
        monthly_trends: {},
        quality_trends: [],
      };
    }

    const totalAssessments = assessments.length;
<<<<<<< HEAD
    const averageScore =
      assessments.reduce((sum, a) => sum + a.overall_score, 0) /
      totalAssessments;
    const averagePercentage =
      assessments.reduce((sum, a) => sum + a.percentage_score, 0) /
      totalAssessments;
=======
    const averageScore = assessments.reduce((sum, a) => sum + a.overallScore, 0) / totalAssessments;
    const averagePercentage = assessments.reduce((sum, a) => sum + a.percentageScore, 0) / totalAssessments;
>>>>>>> f80a00a1

    // Score distribution
    const scoreDistribution = { 1: 0, 2: 0, 3: 0, 4: 0, 5: 0 };
    assessments.forEach((assessment) => {
<<<<<<< HEAD
      scoreDistribution[
        assessment.overall_score as keyof typeof scoreDistribution
      ]++;
=======
      scoreDistribution[assessment.overallScore as keyof typeof scoreDistribution]++;
>>>>>>> f80a00a1
    });

    // By service type
    const byServiceType: Record<string, any> = {};
    assessments.forEach((assessment) => {
<<<<<<< HEAD
      const serviceType = assessment.jobs.service_type;
=======
      const serviceType = assessment.checklist.serviceType;
>>>>>>> f80a00a1
      if (!byServiceType[serviceType]) {
        byServiceType[serviceType] = {
          count: 0,
          average_score: 0,
          average_percentage: 0,
          total_score: 0,
          total_percentage: 0,
        };
      }
      byServiceType[serviceType].count++;
<<<<<<< HEAD
      byServiceType[serviceType].total_score += assessment.overall_score;
      byServiceType[serviceType].total_percentage +=
        assessment.percentage_score;
    });

    // Calculate averages for service types
=======
      byServiceType[serviceType].total_score += assessment.overallScore;
      byServiceType[serviceType].total_percentage += assessment.percentageScore;
    });

>>>>>>> f80a00a1
    Object.keys(byServiceType).forEach((serviceType) => {
      const data = byServiceType[serviceType];
      data.average_score = data.total_score / data.count;
      data.average_percentage = data.total_percentage / data.count;
    });

    // Monthly trends
    const monthlyTrends: Record<string, any> = {};
    assessments.forEach((assessment) => {
<<<<<<< HEAD
      const month = assessment.created_at.substring(0, 7); // YYYY-MM
=======
      const month = assessment.createdAt.toISOString().substring(0, 7);
>>>>>>> f80a00a1
      if (!monthlyTrends[month]) {
        monthlyTrends[month] = {
          count: 0,
          average_score: 0,
          average_percentage: 0,
          total_score: 0,
          total_percentage: 0,
        };
      }
      monthlyTrends[month].count++;
      monthlyTrends[month].total_score += assessment.overallScore;
      monthlyTrends[month].total_percentage += assessment.percentageScore;
    });

<<<<<<< HEAD
    // Calculate monthly averages
=======
>>>>>>> f80a00a1
    Object.keys(monthlyTrends).forEach((month) => {
      const data = monthlyTrends[month];
      data.average_score = data.total_score / data.count;
      data.average_percentage = data.total_percentage / data.count;
    });

    const qualityTrends = Object.keys(monthlyTrends)
      .sort()
      .slice(-12)
      .map((month) => ({
        month,
        average_score: monthlyTrends[month].average_score,
        average_percentage: monthlyTrends[month].average_percentage,
        count: monthlyTrends[month].count,
      }));

    return {
      total_assessments: totalAssessments,
      average_score: Math.round(averageScore * 100) / 100,
      average_percentage: Math.round(averagePercentage * 100) / 100,
      score_distribution: scoreDistribution,
      by_service_type: byServiceType,
      monthly_trends: monthlyTrends,
      quality_trends: qualityTrends,
    };
  }

<<<<<<< HEAD
  async getQualityIssues(
    organizationId: string,
    severity: "low" | "medium" | "high" = "medium"
  ): Promise<any[]> {
    const scoreThresholds = {
      low: 4, // Issues when score < 4
      medium: 3, // Issues when score < 3
      high: 2, // Issues when score < 2
=======
  async getQualityIssues(severity: 'low' | 'medium' | 'high' = 'medium'): Promise<any[]> {
    const scoreThresholds = {
      low: 4,
      medium: 3,
      high: 2,
>>>>>>> f80a00a1
    };

    const threshold = scoreThresholds[severity];

<<<<<<< HEAD
    const { data: assessments, error } = await this.supabaseService.client
      .from("job_quality_assessments")
      .select(
        `
        id,
        overall_score,
        percentage_score,
        notes,
        completed_items,
        created_at,
        jobs!inner(id, job_number, organization_id, service_type, customer_id),
        customers!inner(id, name, email, phone)
      `
      )
      .eq("jobs.organization_id", organizationId)
      .lt("overall_score", threshold)
      .order("created_at", { ascending: false })
      .limit(50);

    if (error) {
      throw new BadRequestException(
        `Failed to get quality issues: ${error.message}`
      );
    }

    return (assessments || []).map((assessment) => ({
      assessment_id: assessment.id,
      job: assessment.jobs,
      customer: assessment.customers,
      score: assessment.overall_score,
      percentage: assessment.percentage_score,
      issues: this.extractIssuesFromCompletedItems(assessment.completed_items),
      notes: assessment.notes,
      created_at: assessment.created_at,
    }));
  }

  async generateQualityReport(
    organizationId: string,
    dateFrom: string,
    dateTo: string
  ): Promise<any> {
    const metrics = await this.getOrganizationQualityMetrics(organizationId);
    const issues = await this.getQualityIssues(organizationId, "medium");

    // Get photo statistics
    const photos = await this.photoDocumentationService.organizePhotosByDate(
      organizationId,
      dateFrom,
      dateTo
    );

    const totalPhotos = Object.values(photos).reduce(
      (sum, dayPhotos) => sum + dayPhotos.length,
      0
    );
=======
    const assessments = await this.prisma.renosQualityAssessment.findMany({
      where: {
        overallScore: {
          lt: threshold,
        },
      },
      include: {
        lead: {
          select: {
            id: true,
            name: true,
            address: true,
            taskType: true,
            status: true,
          },
        },
        checklist: {
          select: {
            name: true,
            serviceType: true,
          },
        },
        assessor: {
          select: {
            id: true,
            name: true,
            email: true,
          },
        },
      },
      orderBy: {
        overallScore: 'asc',
      },
    });

    return assessments;
  }

  async generateQualityReport(dateFrom: string, dateTo: string): Promise<any> {
    this.logger.log(`Generating quality report from ${dateFrom} to ${dateTo}`);

    const assessments = await this.prisma.renosQualityAssessment.findMany({
      where: {
        createdAt: {
          gte: new Date(dateFrom),
          lte: new Date(dateTo),
        },
      },
      include: {
        lead: true,
        checklist: true,
        assessor: {
          select: {
            id: true,
            name: true,
            email: true,
          },
        },
      },
    });

    const metrics = await this.getOrganizationQualityMetrics();
    const issues = await this.getQualityIssues('medium');
>>>>>>> f80a00a1

    return {
      dateRange: { from: dateFrom, to: dateTo },
      summary: {
        totalAssessments: assessments.length,
        averageScore: metrics.average_score,
        averagePercentage: metrics.average_percentage,
      },
      assessments,
      issues,
      trends: metrics.quality_trends,
    };
  }

  private calculateScores(completedItems: CompletedChecklistItem[]): {
    percentage: number;
    totalPoints: number;
    maxPoints: number;
  } {
<<<<<<< HEAD
    let totalPoints = 0;
    let maxPoints = 0;

    completedItems.forEach((item) => {
      const itemPoints = item.points_earned || 0;
      const maxItemPoints = item.points_earned || 5; // Default 5 points if not specified

      if (item.completed) {
        totalPoints += itemPoints;
      }
      maxPoints += maxItemPoints;
    });
=======
    const totalPoints = completedItems
      .filter((item) => item.completed)
      .reduce((sum, item) => sum + (item.points_earned || 0), 0);

    const maxPoints = completedItems.reduce((sum, item) => sum + (item.points_earned || 10), 0);
>>>>>>> f80a00a1

    const percentage =
      maxPoints > 0 ? Math.round((totalPoints / maxPoints) * 100) : 0;

    return {
      percentage,
      totalPoints,
      maxPoints,
    };
  }
<<<<<<< HEAD

  private extractIssuesFromCompletedItems(
    completedItems: CompletedChecklistItem[]
  ): string[] {
    const issues: string[] = [];

    completedItems.forEach((item) => {
      if (!item.completed) {
        issues.push(`Incomplete: ${item.id}`);
      }
      if (item.notes && item.notes.toLowerCase().includes("issue")) {
        issues.push(`Issue noted: ${item.notes}`);
      }
    });

    return issues;
  }

  private generateQualityRecommendations(
    metrics: any,
    issues: any[]
  ): string[] {
    const recommendations: string[] = [];

    if (metrics.average_score < 3.5) {
      recommendations.push(
        "Overall quality scores are below target. Consider additional training for team members."
      );
    }

    if (metrics.average_percentage < 80) {
      recommendations.push(
        "Checklist completion rates are low. Review checklist items and ensure they are achievable."
      );
    }

    const lowPerformingServices = Object.entries(metrics.by_service_type)
      .filter(([_, data]: [string, any]) => data.average_score < 3.5)
      .map(([service, _]) => service);

    if (lowPerformingServices.length > 0) {
      recommendations.push(
        `Focus on improving quality for: ${lowPerformingServices.join(", ")}`
      );
    }

    if (issues.length > 10) {
      recommendations.push(
        "High number of quality issues detected. Consider implementing additional quality control measures."
      );
    }

    if (recommendations.length === 0) {
      recommendations.push(
        "Quality metrics are good. Continue current practices and monitor for consistency."
      );
    }

    return recommendations;
  }
=======
>>>>>>> f80a00a1
}<|MERGE_RESOLUTION|>--- conflicted
+++ resolved
@@ -1,26 +1,9 @@
-<<<<<<< HEAD
-import {
-  Injectable,
-  BadRequestException,
-  NotFoundException,
-} from "@nestjs/common";
-import { SupabaseService } from "../supabase/supabase.service";
-import { JobsService } from "../jobs/jobs.service";
-import { QualityChecklistsService } from "./quality-checklists.service";
-import { PhotoDocumentationService } from "./photo-documentation.service";
-import {
-  JobQualityAssessment,
-  CompletedChecklistItem,
-} from "./entities/job-quality-assessment.entity";
-import { CreateQualityAssessmentDto } from "./dto";
-=======
 import { Injectable, BadRequestException, NotFoundException, Logger } from '@nestjs/common';
 import { PrismaService } from '../database/prisma.service';
 import { QualityChecklistsService } from './quality-checklists.service';
 import { PhotoDocumentationService } from './photo-documentation.service';
 import { JobQualityAssessment, CompletedChecklistItem } from './entities/job-quality-assessment.entity';
 import { CreateQualityAssessmentDto } from './dto';
->>>>>>> f80a00a1
 
 @Injectable()
 export class QualityService {
@@ -29,17 +12,12 @@
   constructor(
     private readonly prisma: PrismaService,
     private readonly qualityChecklistsService: QualityChecklistsService,
-    private readonly photoDocumentationService: PhotoDocumentationService
+    private readonly photoDocumentationService: PhotoDocumentationService,
   ) {}
 
   async createAssessment(
     createDto: CreateQualityAssessmentDto,
-<<<<<<< HEAD
-    organizationId: string,
-    assessedBy: string
-=======
     assessedBy: string,
->>>>>>> f80a00a1
   ): Promise<JobQualityAssessment> {
     this.logger.log(`Creating quality assessment for job: ${createDto.job_id}`);
 
@@ -53,47 +31,11 @@
     }
 
     // Verify checklist exists
-<<<<<<< HEAD
-    await this.qualityChecklistsService.findById(
-      createDto.checklist_id,
-      organizationId
-    );
-=======
     await this.qualityChecklistsService.findById(createDto.checklist_id);
->>>>>>> f80a00a1
 
     // Calculate scores
     const scores = this.calculateScores(createDto.completed_items);
 
-<<<<<<< HEAD
-    const assessmentData = {
-      ...createDto,
-      assessed_by: assessedBy,
-      percentage_score: scores.percentage,
-      total_points_earned: scores.totalPoints,
-      max_possible_points: scores.maxPoints,
-      status: "completed" as const,
-    };
-
-    const { data, error } = await this.supabaseService.client
-      .from("job_quality_assessments")
-      .insert(assessmentData)
-      .select()
-      .single();
-
-    if (error) {
-      throw new BadRequestException(
-        `Failed to create quality assessment: ${error.message}`
-      );
-    }
-
-    // Update job quality score
-    await this.jobsService.update(
-      createDto.job_id,
-      { quality_score: createDto.overall_score },
-      organizationId
-    );
-=======
     const assessment = await this.prisma.renosQualityAssessment.create({
       data: {
         leadId: createDto.job_id,
@@ -108,38 +50,11 @@
         status: 'completed',
       },
     });
->>>>>>> f80a00a1
 
     this.logger.log(`Quality assessment created with score: ${createDto.overall_score}`);
     return assessment as any;
   }
 
-<<<<<<< HEAD
-  async getJobAssessment(
-    jobId: string,
-    organizationId: string
-  ): Promise<JobQualityAssessment | null> {
-    // Verify job belongs to organization
-    await this.jobsService.findById(jobId, organizationId);
-
-    const { data, error } = await this.supabaseService.client
-      .from("job_quality_assessments")
-      .select(
-        `
-        *,
-        quality_checklists!inner(id, name, service_type),
-        users(id, name, email)
-      `
-      )
-      .eq("job_id", jobId)
-      .single();
-
-    if (error && error.code !== "PGRST116") {
-      throw new BadRequestException(
-        `Failed to get job assessment: ${error.message}`
-      );
-    }
-=======
   async getJobAssessment(jobId: string): Promise<JobQualityAssessment | null> {
     const assessment = await this.prisma.renosQualityAssessment.findFirst({
       where: { leadId: jobId },
@@ -154,7 +69,6 @@
         },
       },
     });
->>>>>>> f80a00a1
 
     return assessment as any;
   }
@@ -162,32 +76,15 @@
   async updateAssessment(
     assessmentId: string,
     updates: Partial<JobQualityAssessment>,
-<<<<<<< HEAD
-    organizationId: string
-  ): Promise<JobQualityAssessment> {
-    // Verify assessment exists and belongs to organization
-    const { data: existing } = await this.supabaseService.client
-      .from("job_quality_assessments")
-      .select(
-        `
-        id,
-        jobs!inner(organization_id)
-      `
-      )
-      .eq("id", assessmentId)
-      .eq("jobs.organization_id", organizationId)
-      .single();
-=======
   ): Promise<JobQualityAssessment> {
     this.logger.log(`Updating assessment: ${assessmentId}`);
 
     const existing = await this.prisma.renosQualityAssessment.findUnique({
       where: { id: assessmentId },
     });
->>>>>>> f80a00a1
 
     if (!existing) {
-      throw new NotFoundException("Quality assessment not found");
+      throw new NotFoundException('Quality assessment not found');
     }
 
     // Recalculate scores if completed_items changed
@@ -202,51 +99,14 @@
       delete updateData.completed_items;
     }
 
-<<<<<<< HEAD
-    const { data, error } = await this.supabaseService.client
-      .from("job_quality_assessments")
-      .update(updates)
-      .eq("id", assessmentId)
-      .select()
-      .single();
-
-    if (error) {
-      throw new BadRequestException(
-        `Failed to update quality assessment: ${error.message}`
-      );
-    }
-=======
     const updated = await this.prisma.renosQualityAssessment.update({
       where: { id: assessmentId },
       data: updateData,
     });
->>>>>>> f80a00a1
 
     return updated as any;
   }
 
-<<<<<<< HEAD
-  async getOrganizationQualityMetrics(organizationId: string): Promise<any> {
-    const { data: assessments, error } = await this.supabaseService.client
-      .from("job_quality_assessments")
-      .select(
-        `
-        id,
-        overall_score,
-        percentage_score,
-        created_at,
-        jobs!inner(organization_id, service_type, status),
-        quality_checklists!inner(service_type, name)
-      `
-      )
-      .eq("jobs.organization_id", organizationId);
-
-    if (error) {
-      throw new BadRequestException(
-        `Failed to get quality metrics: ${error.message}`
-      );
-    }
-=======
   async getOrganizationQualityMetrics(): Promise<any> {
     this.logger.log('Generating organization quality metrics');
 
@@ -267,7 +127,6 @@
         },
       },
     });
->>>>>>> f80a00a1
 
     if (assessments.length === 0) {
       return {
@@ -282,38 +141,19 @@
     }
 
     const totalAssessments = assessments.length;
-<<<<<<< HEAD
-    const averageScore =
-      assessments.reduce((sum, a) => sum + a.overall_score, 0) /
-      totalAssessments;
-    const averagePercentage =
-      assessments.reduce((sum, a) => sum + a.percentage_score, 0) /
-      totalAssessments;
-=======
     const averageScore = assessments.reduce((sum, a) => sum + a.overallScore, 0) / totalAssessments;
     const averagePercentage = assessments.reduce((sum, a) => sum + a.percentageScore, 0) / totalAssessments;
->>>>>>> f80a00a1
 
     // Score distribution
     const scoreDistribution = { 1: 0, 2: 0, 3: 0, 4: 0, 5: 0 };
     assessments.forEach((assessment) => {
-<<<<<<< HEAD
-      scoreDistribution[
-        assessment.overall_score as keyof typeof scoreDistribution
-      ]++;
-=======
       scoreDistribution[assessment.overallScore as keyof typeof scoreDistribution]++;
->>>>>>> f80a00a1
     });
 
     // By service type
     const byServiceType: Record<string, any> = {};
     assessments.forEach((assessment) => {
-<<<<<<< HEAD
-      const serviceType = assessment.jobs.service_type;
-=======
       const serviceType = assessment.checklist.serviceType;
->>>>>>> f80a00a1
       if (!byServiceType[serviceType]) {
         byServiceType[serviceType] = {
           count: 0,
@@ -324,19 +164,10 @@
         };
       }
       byServiceType[serviceType].count++;
-<<<<<<< HEAD
-      byServiceType[serviceType].total_score += assessment.overall_score;
-      byServiceType[serviceType].total_percentage +=
-        assessment.percentage_score;
-    });
-
-    // Calculate averages for service types
-=======
       byServiceType[serviceType].total_score += assessment.overallScore;
       byServiceType[serviceType].total_percentage += assessment.percentageScore;
     });
 
->>>>>>> f80a00a1
     Object.keys(byServiceType).forEach((serviceType) => {
       const data = byServiceType[serviceType];
       data.average_score = data.total_score / data.count;
@@ -346,11 +177,7 @@
     // Monthly trends
     const monthlyTrends: Record<string, any> = {};
     assessments.forEach((assessment) => {
-<<<<<<< HEAD
-      const month = assessment.created_at.substring(0, 7); // YYYY-MM
-=======
       const month = assessment.createdAt.toISOString().substring(0, 7);
->>>>>>> f80a00a1
       if (!monthlyTrends[month]) {
         monthlyTrends[month] = {
           count: 0,
@@ -365,10 +192,6 @@
       monthlyTrends[month].total_percentage += assessment.percentageScore;
     });
 
-<<<<<<< HEAD
-    // Calculate monthly averages
-=======
->>>>>>> f80a00a1
     Object.keys(monthlyTrends).forEach((month) => {
       const data = monthlyTrends[month];
       data.average_score = data.total_score / data.count;
@@ -396,84 +219,15 @@
     };
   }
 
-<<<<<<< HEAD
-  async getQualityIssues(
-    organizationId: string,
-    severity: "low" | "medium" | "high" = "medium"
-  ): Promise<any[]> {
-    const scoreThresholds = {
-      low: 4, // Issues when score < 4
-      medium: 3, // Issues when score < 3
-      high: 2, // Issues when score < 2
-=======
   async getQualityIssues(severity: 'low' | 'medium' | 'high' = 'medium'): Promise<any[]> {
     const scoreThresholds = {
       low: 4,
       medium: 3,
       high: 2,
->>>>>>> f80a00a1
     };
 
     const threshold = scoreThresholds[severity];
 
-<<<<<<< HEAD
-    const { data: assessments, error } = await this.supabaseService.client
-      .from("job_quality_assessments")
-      .select(
-        `
-        id,
-        overall_score,
-        percentage_score,
-        notes,
-        completed_items,
-        created_at,
-        jobs!inner(id, job_number, organization_id, service_type, customer_id),
-        customers!inner(id, name, email, phone)
-      `
-      )
-      .eq("jobs.organization_id", organizationId)
-      .lt("overall_score", threshold)
-      .order("created_at", { ascending: false })
-      .limit(50);
-
-    if (error) {
-      throw new BadRequestException(
-        `Failed to get quality issues: ${error.message}`
-      );
-    }
-
-    return (assessments || []).map((assessment) => ({
-      assessment_id: assessment.id,
-      job: assessment.jobs,
-      customer: assessment.customers,
-      score: assessment.overall_score,
-      percentage: assessment.percentage_score,
-      issues: this.extractIssuesFromCompletedItems(assessment.completed_items),
-      notes: assessment.notes,
-      created_at: assessment.created_at,
-    }));
-  }
-
-  async generateQualityReport(
-    organizationId: string,
-    dateFrom: string,
-    dateTo: string
-  ): Promise<any> {
-    const metrics = await this.getOrganizationQualityMetrics(organizationId);
-    const issues = await this.getQualityIssues(organizationId, "medium");
-
-    // Get photo statistics
-    const photos = await this.photoDocumentationService.organizePhotosByDate(
-      organizationId,
-      dateFrom,
-      dateTo
-    );
-
-    const totalPhotos = Object.values(photos).reduce(
-      (sum, dayPhotos) => sum + dayPhotos.length,
-      0
-    );
-=======
     const assessments = await this.prisma.renosQualityAssessment.findMany({
       where: {
         overallScore: {
@@ -537,7 +291,6 @@
 
     const metrics = await this.getOrganizationQualityMetrics();
     const issues = await this.getQualityIssues('medium');
->>>>>>> f80a00a1
 
     return {
       dateRange: { from: dateFrom, to: dateTo },
@@ -557,29 +310,13 @@
     totalPoints: number;
     maxPoints: number;
   } {
-<<<<<<< HEAD
-    let totalPoints = 0;
-    let maxPoints = 0;
-
-    completedItems.forEach((item) => {
-      const itemPoints = item.points_earned || 0;
-      const maxItemPoints = item.points_earned || 5; // Default 5 points if not specified
-
-      if (item.completed) {
-        totalPoints += itemPoints;
-      }
-      maxPoints += maxItemPoints;
-    });
-=======
     const totalPoints = completedItems
       .filter((item) => item.completed)
       .reduce((sum, item) => sum + (item.points_earned || 0), 0);
 
     const maxPoints = completedItems.reduce((sum, item) => sum + (item.points_earned || 10), 0);
->>>>>>> f80a00a1
-
-    const percentage =
-      maxPoints > 0 ? Math.round((totalPoints / maxPoints) * 100) : 0;
+
+    const percentage = maxPoints > 0 ? Math.round((totalPoints / maxPoints) * 100) : 0;
 
     return {
       percentage,
@@ -587,67 +324,4 @@
       maxPoints,
     };
   }
-<<<<<<< HEAD
-
-  private extractIssuesFromCompletedItems(
-    completedItems: CompletedChecklistItem[]
-  ): string[] {
-    const issues: string[] = [];
-
-    completedItems.forEach((item) => {
-      if (!item.completed) {
-        issues.push(`Incomplete: ${item.id}`);
-      }
-      if (item.notes && item.notes.toLowerCase().includes("issue")) {
-        issues.push(`Issue noted: ${item.notes}`);
-      }
-    });
-
-    return issues;
-  }
-
-  private generateQualityRecommendations(
-    metrics: any,
-    issues: any[]
-  ): string[] {
-    const recommendations: string[] = [];
-
-    if (metrics.average_score < 3.5) {
-      recommendations.push(
-        "Overall quality scores are below target. Consider additional training for team members."
-      );
-    }
-
-    if (metrics.average_percentage < 80) {
-      recommendations.push(
-        "Checklist completion rates are low. Review checklist items and ensure they are achievable."
-      );
-    }
-
-    const lowPerformingServices = Object.entries(metrics.by_service_type)
-      .filter(([_, data]: [string, any]) => data.average_score < 3.5)
-      .map(([service, _]) => service);
-
-    if (lowPerformingServices.length > 0) {
-      recommendations.push(
-        `Focus on improving quality for: ${lowPerformingServices.join(", ")}`
-      );
-    }
-
-    if (issues.length > 10) {
-      recommendations.push(
-        "High number of quality issues detected. Consider implementing additional quality control measures."
-      );
-    }
-
-    if (recommendations.length === 0) {
-      recommendations.push(
-        "Quality metrics are good. Continue current practices and monitor for consistency."
-      );
-    }
-
-    return recommendations;
-  }
-=======
->>>>>>> f80a00a1
 }