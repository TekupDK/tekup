import {
  Controller,
  Get,
  Post,
  Body,
  Patch,
  Param,
  Delete,
  Query,
  UseGuards,
  Request,
  UseInterceptors,
  UploadedFiles,
  HttpCode,
  HttpStatus,
<<<<<<< HEAD
} from "@nestjs/common";
import { FilesInterceptor } from "@nestjs/platform-express";
import {
  ApiTags,
  ApiOperation,
  ApiResponse,
  ApiBearerAuth,
  ApiConsumes,
} from "@nestjs/swagger";
import { QualityService } from "./quality.service";
import { QualityChecklistsService } from "./quality-checklists.service";
import { PhotoDocumentationService } from "./photo-documentation.service";
import { CreateQualityChecklistDto, CreateQualityAssessmentDto } from "./dto";
import { JwtAuthGuard } from "../auth/guards/jwt-auth.guard";
import { RolesGuard } from "../auth/guards/roles.guard";
import { Roles } from "../auth/decorators/roles.decorator";
import { UserRole } from "../common/enums/user-role.enum";
import { ServiceType } from "../jobs/entities/job.entity";

@ApiTags("Quality Control")
@Controller("quality")
=======
} from '@nestjs/common';
import { FilesInterceptor } from '@nestjs/platform-express';
import { ApiTags, ApiOperation, ApiResponse, ApiBearerAuth, ApiConsumes } from '@nestjs/swagger';
import { QualityService } from './quality.service';
import { QualityChecklistsService } from './quality-checklists.service';
import { PhotoDocumentationService } from './photo-documentation.service';
import { CreateQualityChecklistDto, CreateQualityAssessmentDto } from './dto';
import { JwtAuthGuard } from '../auth/guards/jwt-auth.guard';
import { RolesGuard } from '../auth/guards/roles.guard';
import { Roles } from '../auth/decorators/roles.decorator';
import { UserRole } from '../common/enums/user-role.enum';

@ApiTags('quality')
@Controller('quality')
>>>>>>> 8f0ba126
@UseGuards(JwtAuthGuard, RolesGuard)
@ApiBearerAuth()
export class QualityController {
  constructor(
    private readonly qualityService: QualityService,
    private readonly qualityChecklistsService: QualityChecklistsService,
    private readonly photoDocumentationService: PhotoDocumentationService
  ) {}

  // Quality Checklists
  @Post("checklists")
  @Roles(UserRole.OWNER, UserRole.ADMIN)
<<<<<<< HEAD
  @ApiOperation({ summary: "Create quality checklist" })
  @ApiResponse({ status: 201, description: "Checklist created successfully" })
  async createChecklist(
    @Body() createChecklistDto: CreateQualityChecklistDto,
    @Request() req
  ) {
    return this.qualityChecklistsService.create(
      createChecklistDto,
      req.user.organizationId
    );
=======
  @ApiOperation({ summary: 'Create quality checklist' })
  @ApiResponse({ status: 201, description: 'Checklist created successfully' })
  async createChecklist(@Body() createChecklistDto: CreateQualityChecklistDto) {
    return this.qualityChecklistsService.create(createChecklistDto);
>>>>>>> 8f0ba126
  }

  @Get("checklists")
  @Roles(UserRole.OWNER, UserRole.ADMIN, UserRole.EMPLOYEE)
<<<<<<< HEAD
  @ApiOperation({ summary: "Get all quality checklists" })
  async getChecklists(@Request() req) {
    return this.qualityChecklistsService.findAll(req.user.organizationId, {});
=======
  @ApiOperation({ summary: 'Get all quality checklists' })
  async getChecklists(@Query('serviceType') serviceType?: string, @Query('isActive') isActive?: boolean) {
    return this.qualityChecklistsService.findAll({ serviceType, isActive });
>>>>>>> 8f0ba126
  }

  @Get("checklists/service-type/:serviceType")
  @Roles(UserRole.OWNER, UserRole.ADMIN, UserRole.EMPLOYEE)
<<<<<<< HEAD
  @ApiOperation({ summary: "Get checklist by service type" })
  async getChecklistByServiceType(
    @Param("serviceType") serviceType: ServiceType,
    @Request() req
  ) {
    return this.qualityChecklistsService.getByServiceType(
      serviceType,
      req.user.organizationId
    );
=======
  @ApiOperation({ summary: 'Get checklist by service type' })
  async getChecklistByServiceType(@Param('serviceType') serviceType: string) {
    return this.qualityChecklistsService.getByServiceType(serviceType);
>>>>>>> 8f0ba126
  }

  @Get("checklists/:id")
  @Roles(UserRole.OWNER, UserRole.ADMIN, UserRole.EMPLOYEE)
<<<<<<< HEAD
  @ApiOperation({ summary: "Get checklist by ID" })
  async getChecklist(@Param("id") id: string, @Request() req) {
    return this.qualityChecklistsService.findById(id, req.user.organizationId);
=======
  @ApiOperation({ summary: 'Get checklist by ID' })
  async getChecklist(@Param('id') id: string) {
    return this.qualityChecklistsService.findById(id);
>>>>>>> 8f0ba126
  }

  @Patch("checklists/:id")
  @Roles(UserRole.OWNER, UserRole.ADMIN)
  @ApiOperation({ summary: "Update checklist (creates new version)" })
  async updateChecklist(
    @Param("id") id: string,
    @Body() updates: Partial<CreateQualityChecklistDto>,
<<<<<<< HEAD
    @Request() req
  ) {
    return this.qualityChecklistsService.createNewVersion(
      id,
      req.user.organizationId,
      updates
    );
=======
  ) {
    return this.qualityChecklistsService.createNewVersion(id, updates);
>>>>>>> 8f0ba126
  }

  @Post("checklists/:id/duplicate")
  @Roles(UserRole.OWNER, UserRole.ADMIN)
  @ApiOperation({ summary: "Duplicate checklist for different service type" })
  async duplicateChecklist(
<<<<<<< HEAD
    @Param("id") id: string,
    @Body() data: { serviceType: ServiceType; name: string },
    @Request() req
  ) {
    return this.qualityChecklistsService.duplicateChecklist(
      id,
      req.user.organizationId,
      data.serviceType,
      data.name
    );
=======
    @Param('id') id: string,
    @Body() data: { serviceType: string; name: string },
  ) {
    return this.qualityChecklistsService.duplicateChecklist(id, data.serviceType, data.name);
>>>>>>> 8f0ba126
  }

  @Get("checklists/service-type/:serviceType/versions")
  @Roles(UserRole.OWNER, UserRole.ADMIN)
<<<<<<< HEAD
  @ApiOperation({ summary: "Get all versions of checklist for service type" })
  async getChecklistVersions(
    @Param("serviceType") serviceType: ServiceType,
    @Request() req
  ) {
    return this.qualityChecklistsService.getChecklistVersions(
      serviceType,
      req.user.organizationId
    );
=======
  @ApiOperation({ summary: 'Get all versions of checklist for service type' })
  async getChecklistVersions(@Param('serviceType') serviceType: string) {
    return this.qualityChecklistsService.getChecklistVersions(serviceType);
>>>>>>> 8f0ba126
  }

  @Post("checklists/initialize-defaults")
  @Roles(UserRole.OWNER, UserRole.ADMIN)
<<<<<<< HEAD
  @ApiOperation({
    summary: "Initialize default checklists for all service types",
  })
  async initializeDefaultChecklists(@Request() req) {
    return this.qualityChecklistsService.initializeDefaultChecklists(
      req.user.organizationId
    );
=======
  @ApiOperation({ summary: 'Initialize default checklists for all service types' })
  async initializeDefaultChecklists() {
    return this.qualityChecklistsService.initializeDefaultChecklists();
>>>>>>> 8f0ba126
  }

  // Quality Assessments
  @Post("assessments")
  @Roles(UserRole.OWNER, UserRole.ADMIN, UserRole.EMPLOYEE)
  @ApiOperation({ summary: "Create quality assessment for job" })
  @ApiResponse({ status: 201, description: "Assessment created successfully" })
  async createAssessment(
    @Body() createAssessmentDto: CreateQualityAssessmentDto,
    @Request() req
  ) {
<<<<<<< HEAD
    return this.qualityService.createAssessment(
      createAssessmentDto,
      req.user.organizationId,
      req.user.id
    );
=======
    return this.qualityService.createAssessment(createAssessmentDto, req.user.id);
>>>>>>> 8f0ba126
  }

  @Get("assessments/job/:jobId")
  @Roles(UserRole.OWNER, UserRole.ADMIN, UserRole.EMPLOYEE, UserRole.CUSTOMER)
<<<<<<< HEAD
  @ApiOperation({ summary: "Get quality assessment for job" })
  async getJobAssessment(@Param("jobId") jobId: string, @Request() req) {
    return this.qualityService.getJobAssessment(jobId, req.user.organizationId);
=======
  @ApiOperation({ summary: 'Get quality assessment for job' })
  async getJobAssessment(@Param('jobId') jobId: string) {
    return this.qualityService.getJobAssessment(jobId);
>>>>>>> 8f0ba126
  }

  @Patch("assessments/:id")
  @Roles(UserRole.OWNER, UserRole.ADMIN, UserRole.EMPLOYEE)
  @ApiOperation({ summary: "Update quality assessment" })
  async updateAssessment(
    @Param("id") id: string,
    @Body() updates: Partial<CreateQualityAssessmentDto>,
<<<<<<< HEAD
    @Request() req
  ) {
    return this.qualityService.updateAssessment(
      id,
      updates,
      req.user.organizationId
    );
=======
  ) {
    return this.qualityService.updateAssessment(id, updates);
>>>>>>> 8f0ba126
  }

  // Photo Documentation
  @Post("photos/upload")
  @UseInterceptors(FilesInterceptor("photos", 10))
  @ApiConsumes("multipart/form-data")
  @Roles(UserRole.OWNER, UserRole.ADMIN, UserRole.EMPLOYEE)
  @ApiOperation({ summary: "Upload quality documentation photos" })
  async uploadPhotos(
    @UploadedFiles() files: Express.Multer.File[],
    @Body()
    metadata: {
      jobId: string;
      checklistItemId?: string;
      type: "before" | "after" | "during" | "issue" | "quality";
      description?: string;
    },
    @Request() req
  ) {
    const photoMetadata = {
      ...metadata,
      timestamp: new Date().toISOString(),
      uploadedBy: req.user.id,
    };

    const fileData = files.map((file) => ({
      buffer: file.buffer,
      filename: file.originalname,
    }));

<<<<<<< HEAD
    return this.photoDocumentationService.uploadMultiplePhotos(
      fileData,
      photoMetadata,
      req.user.organizationId
    );
=======
    return this.photoDocumentationService.uploadMultiplePhotos(fileData, photoMetadata);
>>>>>>> 8f0ba126
  }

  @Get("photos/job/:jobId")
  @Roles(UserRole.OWNER, UserRole.ADMIN, UserRole.EMPLOYEE, UserRole.CUSTOMER)
<<<<<<< HEAD
  @ApiOperation({ summary: "Get photos for job" })
  async getJobPhotos(
    @Param("jobId") jobId: string,
    @Query("type") type?: string,
    @Request() req
  ) {
    return this.photoDocumentationService.getJobPhotos(
      jobId,
      req.user.organizationId,
      type
    );
=======
  @ApiOperation({ summary: 'Get photos for job' })
  async getJobPhotos(@Param('jobId') jobId: string, @Query('type') type?: string) {
    return this.photoDocumentationService.getJobPhotos(jobId, type);
>>>>>>> 8f0ba126
  }

  @Delete("photos")
  @Roles(UserRole.OWNER, UserRole.ADMIN, UserRole.EMPLOYEE)
  @HttpCode(HttpStatus.NO_CONTENT)
<<<<<<< HEAD
  @ApiOperation({ summary: "Delete photo" })
  async deletePhoto(@Body("photoUrl") photoUrl: string, @Request() req) {
    return this.photoDocumentationService.deletePhoto(
      photoUrl,
      req.user.organizationId
    );
=======
  @ApiOperation({ summary: 'Delete photo' })
  async deletePhoto(@Body('photoUrl') photoUrl: string) {
    return this.photoDocumentationService.deletePhoto(photoUrl);
>>>>>>> 8f0ba126
  }

  @Post("photos/compare")
  @Roles(UserRole.OWNER, UserRole.ADMIN, UserRole.EMPLOYEE)
<<<<<<< HEAD
  @ApiOperation({ summary: "Compare before and after photos" })
  async comparePhotos(
    @Body() data: { beforePhotoUrl: string; afterPhotoUrl: string }
  ) {
    return this.photoDocumentationService.comparePhotos(
      data.beforePhotoUrl,
      data.afterPhotoUrl
    );
=======
  @ApiOperation({ summary: 'Compare before and after photos' })
  async comparePhotos(@Body() data: { beforePhotoUrl: string; afterPhotoUrl: string }) {
    return this.photoDocumentationService.comparePhotos(data.beforePhotoUrl, data.afterPhotoUrl);
>>>>>>> 8f0ba126
  }

  @Get("photos/report/job/:jobId")
  @Roles(UserRole.OWNER, UserRole.ADMIN, UserRole.EMPLOYEE)
<<<<<<< HEAD
  @ApiOperation({ summary: "Generate photo report for job" })
  async generatePhotoReport(@Param("jobId") jobId: string, @Request() req) {
    return this.photoDocumentationService.generatePhotoReport(
      jobId,
      req.user.organizationId
    );
=======
  @ApiOperation({ summary: 'Generate photo report for job' })
  async generatePhotoReport(@Param('jobId') jobId: string) {
    return this.photoDocumentationService.generatePhotoReport(jobId);
>>>>>>> 8f0ba126
  }

  @Get("photos/organize")
  @Roles(UserRole.OWNER, UserRole.ADMIN)
<<<<<<< HEAD
  @ApiOperation({ summary: "Get photos organized by date" })
  async organizePhotosByDate(
    @Query("from") dateFrom: string,
    @Query("to") dateTo: string,
    @Request() req
  ) {
    return this.photoDocumentationService.organizePhotosByDate(
      req.user.organizationId,
      dateFrom,
      dateTo
    );
=======
  @ApiOperation({ summary: 'Get photos organized by date' })
  async organizePhotosByDate(@Query('from') dateFrom: string, @Query('to') dateTo: string) {
    return this.photoDocumentationService.organizePhotosByDate(dateFrom, dateTo);
>>>>>>> 8f0ba126
  }

  // Quality Metrics and Reports
  @Get("metrics")
  @Roles(UserRole.OWNER, UserRole.ADMIN)
<<<<<<< HEAD
  @ApiOperation({ summary: "Get organization quality metrics" })
  async getQualityMetrics(@Request() req) {
    return this.qualityService.getOrganizationQualityMetrics(
      req.user.organizationId
    );
=======
  @ApiOperation({ summary: 'Get organization quality metrics' })
  async getQualityMetrics() {
    return this.qualityService.getOrganizationQualityMetrics();
>>>>>>> 8f0ba126
  }

  @Get("issues")
  @Roles(UserRole.OWNER, UserRole.ADMIN)
<<<<<<< HEAD
  @ApiOperation({ summary: "Get quality issues" })
  async getQualityIssues(
    @Query("severity") severity: "low" | "medium" | "high" = "medium",
    @Request() req
  ) {
    return this.qualityService.getQualityIssues(
      req.user.organizationId,
      severity
    );
=======
  @ApiOperation({ summary: 'Get quality issues' })
  async getQualityIssues(@Query('severity') severity: 'low' | 'medium' | 'high' = 'medium') {
    return this.qualityService.getQualityIssues(severity);
>>>>>>> 8f0ba126
  }

  @Get("reports")
  @Roles(UserRole.OWNER, UserRole.ADMIN)
<<<<<<< HEAD
  @ApiOperation({ summary: "Generate comprehensive quality report" })
  async generateQualityReport(
    @Query("from") dateFrom: string,
    @Query("to") dateTo: string,
    @Request() req
  ) {
    return this.qualityService.generateQualityReport(
      req.user.organizationId,
      dateFrom,
      dateTo
    );
=======
  @ApiOperation({ summary: 'Generate comprehensive quality report' })
  async generateQualityReport(@Query('from') dateFrom: string, @Query('to') dateTo: string) {
    return this.qualityService.generateQualityReport(dateFrom, dateTo);
>>>>>>> 8f0ba126
  }

  @Get("checklists/analytics")
  @Roles(UserRole.OWNER, UserRole.ADMIN)
<<<<<<< HEAD
  @ApiOperation({ summary: "Get checklist usage analytics" })
  async getChecklistAnalytics(@Request() req) {
    return this.qualityChecklistsService.getChecklistAnalytics(
      req.user.organizationId
    );
=======
  @ApiOperation({ summary: 'Get checklist usage analytics' })
  async getChecklistAnalytics() {
    return this.qualityChecklistsService.getChecklistAnalytics();
>>>>>>> 8f0ba126
  }
}<|MERGE_RESOLUTION|>--- conflicted
+++ resolved
@@ -13,29 +13,6 @@
   UploadedFiles,
   HttpCode,
   HttpStatus,
-<<<<<<< HEAD
-} from "@nestjs/common";
-import { FilesInterceptor } from "@nestjs/platform-express";
-import {
-  ApiTags,
-  ApiOperation,
-  ApiResponse,
-  ApiBearerAuth,
-  ApiConsumes,
-} from "@nestjs/swagger";
-import { QualityService } from "./quality.service";
-import { QualityChecklistsService } from "./quality-checklists.service";
-import { PhotoDocumentationService } from "./photo-documentation.service";
-import { CreateQualityChecklistDto, CreateQualityAssessmentDto } from "./dto";
-import { JwtAuthGuard } from "../auth/guards/jwt-auth.guard";
-import { RolesGuard } from "../auth/guards/roles.guard";
-import { Roles } from "../auth/decorators/roles.decorator";
-import { UserRole } from "../common/enums/user-role.enum";
-import { ServiceType } from "../jobs/entities/job.entity";
-
-@ApiTags("Quality Control")
-@Controller("quality")
-=======
 } from '@nestjs/common';
 import { FilesInterceptor } from '@nestjs/platform-express';
 import { ApiTags, ApiOperation, ApiResponse, ApiBearerAuth, ApiConsumes } from '@nestjs/swagger';
@@ -50,231 +27,123 @@
 
 @ApiTags('quality')
 @Controller('quality')
->>>>>>> 8f0ba126
 @UseGuards(JwtAuthGuard, RolesGuard)
 @ApiBearerAuth()
 export class QualityController {
   constructor(
     private readonly qualityService: QualityService,
     private readonly qualityChecklistsService: QualityChecklistsService,
-    private readonly photoDocumentationService: PhotoDocumentationService
+    private readonly photoDocumentationService: PhotoDocumentationService,
   ) {}
 
   // Quality Checklists
-  @Post("checklists")
-  @Roles(UserRole.OWNER, UserRole.ADMIN)
-<<<<<<< HEAD
-  @ApiOperation({ summary: "Create quality checklist" })
-  @ApiResponse({ status: 201, description: "Checklist created successfully" })
-  async createChecklist(
-    @Body() createChecklistDto: CreateQualityChecklistDto,
-    @Request() req
-  ) {
-    return this.qualityChecklistsService.create(
-      createChecklistDto,
-      req.user.organizationId
-    );
-=======
+  @Post('checklists')
+  @Roles(UserRole.OWNER, UserRole.ADMIN)
   @ApiOperation({ summary: 'Create quality checklist' })
   @ApiResponse({ status: 201, description: 'Checklist created successfully' })
   async createChecklist(@Body() createChecklistDto: CreateQualityChecklistDto) {
     return this.qualityChecklistsService.create(createChecklistDto);
->>>>>>> 8f0ba126
-  }
-
-  @Get("checklists")
-  @Roles(UserRole.OWNER, UserRole.ADMIN, UserRole.EMPLOYEE)
-<<<<<<< HEAD
-  @ApiOperation({ summary: "Get all quality checklists" })
-  async getChecklists(@Request() req) {
-    return this.qualityChecklistsService.findAll(req.user.organizationId, {});
-=======
+  }
+
+  @Get('checklists')
+  @Roles(UserRole.OWNER, UserRole.ADMIN, UserRole.EMPLOYEE)
   @ApiOperation({ summary: 'Get all quality checklists' })
   async getChecklists(@Query('serviceType') serviceType?: string, @Query('isActive') isActive?: boolean) {
     return this.qualityChecklistsService.findAll({ serviceType, isActive });
->>>>>>> 8f0ba126
-  }
-
-  @Get("checklists/service-type/:serviceType")
-  @Roles(UserRole.OWNER, UserRole.ADMIN, UserRole.EMPLOYEE)
-<<<<<<< HEAD
-  @ApiOperation({ summary: "Get checklist by service type" })
-  async getChecklistByServiceType(
-    @Param("serviceType") serviceType: ServiceType,
-    @Request() req
-  ) {
-    return this.qualityChecklistsService.getByServiceType(
-      serviceType,
-      req.user.organizationId
-    );
-=======
+  }
+
+  @Get('checklists/service-type/:serviceType')
+  @Roles(UserRole.OWNER, UserRole.ADMIN, UserRole.EMPLOYEE)
   @ApiOperation({ summary: 'Get checklist by service type' })
   async getChecklistByServiceType(@Param('serviceType') serviceType: string) {
     return this.qualityChecklistsService.getByServiceType(serviceType);
->>>>>>> 8f0ba126
-  }
-
-  @Get("checklists/:id")
-  @Roles(UserRole.OWNER, UserRole.ADMIN, UserRole.EMPLOYEE)
-<<<<<<< HEAD
-  @ApiOperation({ summary: "Get checklist by ID" })
-  async getChecklist(@Param("id") id: string, @Request() req) {
-    return this.qualityChecklistsService.findById(id, req.user.organizationId);
-=======
+  }
+
+  @Get('checklists/:id')
+  @Roles(UserRole.OWNER, UserRole.ADMIN, UserRole.EMPLOYEE)
   @ApiOperation({ summary: 'Get checklist by ID' })
   async getChecklist(@Param('id') id: string) {
     return this.qualityChecklistsService.findById(id);
->>>>>>> 8f0ba126
-  }
-
-  @Patch("checklists/:id")
-  @Roles(UserRole.OWNER, UserRole.ADMIN)
-  @ApiOperation({ summary: "Update checklist (creates new version)" })
+  }
+
+  @Patch('checklists/:id')
+  @Roles(UserRole.OWNER, UserRole.ADMIN)
+  @ApiOperation({ summary: 'Update checklist (creates new version)' })
   async updateChecklist(
-    @Param("id") id: string,
+    @Param('id') id: string,
     @Body() updates: Partial<CreateQualityChecklistDto>,
-<<<<<<< HEAD
-    @Request() req
-  ) {
-    return this.qualityChecklistsService.createNewVersion(
-      id,
-      req.user.organizationId,
-      updates
-    );
-=======
   ) {
     return this.qualityChecklistsService.createNewVersion(id, updates);
->>>>>>> 8f0ba126
-  }
-
-  @Post("checklists/:id/duplicate")
-  @Roles(UserRole.OWNER, UserRole.ADMIN)
-  @ApiOperation({ summary: "Duplicate checklist for different service type" })
+  }
+
+  @Post('checklists/:id/duplicate')
+  @Roles(UserRole.OWNER, UserRole.ADMIN)
+  @ApiOperation({ summary: 'Duplicate checklist for different service type' })
   async duplicateChecklist(
-<<<<<<< HEAD
-    @Param("id") id: string,
-    @Body() data: { serviceType: ServiceType; name: string },
-    @Request() req
-  ) {
-    return this.qualityChecklistsService.duplicateChecklist(
-      id,
-      req.user.organizationId,
-      data.serviceType,
-      data.name
-    );
-=======
     @Param('id') id: string,
     @Body() data: { serviceType: string; name: string },
   ) {
     return this.qualityChecklistsService.duplicateChecklist(id, data.serviceType, data.name);
->>>>>>> 8f0ba126
-  }
-
-  @Get("checklists/service-type/:serviceType/versions")
-  @Roles(UserRole.OWNER, UserRole.ADMIN)
-<<<<<<< HEAD
-  @ApiOperation({ summary: "Get all versions of checklist for service type" })
-  async getChecklistVersions(
-    @Param("serviceType") serviceType: ServiceType,
-    @Request() req
-  ) {
-    return this.qualityChecklistsService.getChecklistVersions(
-      serviceType,
-      req.user.organizationId
-    );
-=======
+  }
+
+  @Get('checklists/service-type/:serviceType/versions')
+  @Roles(UserRole.OWNER, UserRole.ADMIN)
   @ApiOperation({ summary: 'Get all versions of checklist for service type' })
   async getChecklistVersions(@Param('serviceType') serviceType: string) {
     return this.qualityChecklistsService.getChecklistVersions(serviceType);
->>>>>>> 8f0ba126
-  }
-
-  @Post("checklists/initialize-defaults")
-  @Roles(UserRole.OWNER, UserRole.ADMIN)
-<<<<<<< HEAD
-  @ApiOperation({
-    summary: "Initialize default checklists for all service types",
-  })
-  async initializeDefaultChecklists(@Request() req) {
-    return this.qualityChecklistsService.initializeDefaultChecklists(
-      req.user.organizationId
-    );
-=======
+  }
+
+  @Post('checklists/initialize-defaults')
+  @Roles(UserRole.OWNER, UserRole.ADMIN)
   @ApiOperation({ summary: 'Initialize default checklists for all service types' })
   async initializeDefaultChecklists() {
     return this.qualityChecklistsService.initializeDefaultChecklists();
->>>>>>> 8f0ba126
   }
 
   // Quality Assessments
-  @Post("assessments")
-  @Roles(UserRole.OWNER, UserRole.ADMIN, UserRole.EMPLOYEE)
-  @ApiOperation({ summary: "Create quality assessment for job" })
-  @ApiResponse({ status: 201, description: "Assessment created successfully" })
+  @Post('assessments')
+  @Roles(UserRole.OWNER, UserRole.ADMIN, UserRole.EMPLOYEE)
+  @ApiOperation({ summary: 'Create quality assessment for job' })
+  @ApiResponse({ status: 201, description: 'Assessment created successfully' })
   async createAssessment(
     @Body() createAssessmentDto: CreateQualityAssessmentDto,
-    @Request() req
-  ) {
-<<<<<<< HEAD
-    return this.qualityService.createAssessment(
-      createAssessmentDto,
-      req.user.organizationId,
-      req.user.id
-    );
-=======
+    @Request() req,
+  ) {
     return this.qualityService.createAssessment(createAssessmentDto, req.user.id);
->>>>>>> 8f0ba126
-  }
-
-  @Get("assessments/job/:jobId")
+  }
+
+  @Get('assessments/job/:jobId')
   @Roles(UserRole.OWNER, UserRole.ADMIN, UserRole.EMPLOYEE, UserRole.CUSTOMER)
-<<<<<<< HEAD
-  @ApiOperation({ summary: "Get quality assessment for job" })
-  async getJobAssessment(@Param("jobId") jobId: string, @Request() req) {
-    return this.qualityService.getJobAssessment(jobId, req.user.organizationId);
-=======
   @ApiOperation({ summary: 'Get quality assessment for job' })
   async getJobAssessment(@Param('jobId') jobId: string) {
     return this.qualityService.getJobAssessment(jobId);
->>>>>>> 8f0ba126
-  }
-
-  @Patch("assessments/:id")
-  @Roles(UserRole.OWNER, UserRole.ADMIN, UserRole.EMPLOYEE)
-  @ApiOperation({ summary: "Update quality assessment" })
+  }
+
+  @Patch('assessments/:id')
+  @Roles(UserRole.OWNER, UserRole.ADMIN, UserRole.EMPLOYEE)
+  @ApiOperation({ summary: 'Update quality assessment' })
   async updateAssessment(
-    @Param("id") id: string,
+    @Param('id') id: string,
     @Body() updates: Partial<CreateQualityAssessmentDto>,
-<<<<<<< HEAD
-    @Request() req
-  ) {
-    return this.qualityService.updateAssessment(
-      id,
-      updates,
-      req.user.organizationId
-    );
-=======
   ) {
     return this.qualityService.updateAssessment(id, updates);
->>>>>>> 8f0ba126
   }
 
   // Photo Documentation
-  @Post("photos/upload")
-  @UseInterceptors(FilesInterceptor("photos", 10))
-  @ApiConsumes("multipart/form-data")
-  @Roles(UserRole.OWNER, UserRole.ADMIN, UserRole.EMPLOYEE)
-  @ApiOperation({ summary: "Upload quality documentation photos" })
+  @Post('photos/upload')
+  @UseInterceptors(FilesInterceptor('photos', 10))
+  @ApiConsumes('multipart/form-data')
+  @Roles(UserRole.OWNER, UserRole.ADMIN, UserRole.EMPLOYEE)
+  @ApiOperation({ summary: 'Upload quality documentation photos' })
   async uploadPhotos(
     @UploadedFiles() files: Express.Multer.File[],
-    @Body()
-    metadata: {
+    @Body() metadata: {
       jobId: string;
       checklistItemId?: string;
-      type: "before" | "after" | "during" | "issue" | "quality";
+      type: 'before' | 'after' | 'during' | 'issue' | 'quality';
       description?: string;
     },
-    @Request() req
+    @Request() req,
   ) {
     const photoMetadata = {
       ...metadata,
@@ -282,183 +151,76 @@
       uploadedBy: req.user.id,
     };
 
-    const fileData = files.map((file) => ({
+    const fileData = files.map(file => ({
       buffer: file.buffer,
       filename: file.originalname,
     }));
 
-<<<<<<< HEAD
-    return this.photoDocumentationService.uploadMultiplePhotos(
-      fileData,
-      photoMetadata,
-      req.user.organizationId
-    );
-=======
     return this.photoDocumentationService.uploadMultiplePhotos(fileData, photoMetadata);
->>>>>>> 8f0ba126
-  }
-
-  @Get("photos/job/:jobId")
+  }
+
+  @Get('photos/job/:jobId')
   @Roles(UserRole.OWNER, UserRole.ADMIN, UserRole.EMPLOYEE, UserRole.CUSTOMER)
-<<<<<<< HEAD
-  @ApiOperation({ summary: "Get photos for job" })
-  async getJobPhotos(
-    @Param("jobId") jobId: string,
-    @Query("type") type?: string,
-    @Request() req
-  ) {
-    return this.photoDocumentationService.getJobPhotos(
-      jobId,
-      req.user.organizationId,
-      type
-    );
-=======
   @ApiOperation({ summary: 'Get photos for job' })
   async getJobPhotos(@Param('jobId') jobId: string, @Query('type') type?: string) {
     return this.photoDocumentationService.getJobPhotos(jobId, type);
->>>>>>> 8f0ba126
-  }
-
-  @Delete("photos")
+  }
+
+  @Delete('photos')
   @Roles(UserRole.OWNER, UserRole.ADMIN, UserRole.EMPLOYEE)
   @HttpCode(HttpStatus.NO_CONTENT)
-<<<<<<< HEAD
-  @ApiOperation({ summary: "Delete photo" })
-  async deletePhoto(@Body("photoUrl") photoUrl: string, @Request() req) {
-    return this.photoDocumentationService.deletePhoto(
-      photoUrl,
-      req.user.organizationId
-    );
-=======
   @ApiOperation({ summary: 'Delete photo' })
   async deletePhoto(@Body('photoUrl') photoUrl: string) {
     return this.photoDocumentationService.deletePhoto(photoUrl);
->>>>>>> 8f0ba126
-  }
-
-  @Post("photos/compare")
-  @Roles(UserRole.OWNER, UserRole.ADMIN, UserRole.EMPLOYEE)
-<<<<<<< HEAD
-  @ApiOperation({ summary: "Compare before and after photos" })
-  async comparePhotos(
-    @Body() data: { beforePhotoUrl: string; afterPhotoUrl: string }
-  ) {
-    return this.photoDocumentationService.comparePhotos(
-      data.beforePhotoUrl,
-      data.afterPhotoUrl
-    );
-=======
+  }
+
+  @Post('photos/compare')
+  @Roles(UserRole.OWNER, UserRole.ADMIN, UserRole.EMPLOYEE)
   @ApiOperation({ summary: 'Compare before and after photos' })
   async comparePhotos(@Body() data: { beforePhotoUrl: string; afterPhotoUrl: string }) {
     return this.photoDocumentationService.comparePhotos(data.beforePhotoUrl, data.afterPhotoUrl);
->>>>>>> 8f0ba126
-  }
-
-  @Get("photos/report/job/:jobId")
-  @Roles(UserRole.OWNER, UserRole.ADMIN, UserRole.EMPLOYEE)
-<<<<<<< HEAD
-  @ApiOperation({ summary: "Generate photo report for job" })
-  async generatePhotoReport(@Param("jobId") jobId: string, @Request() req) {
-    return this.photoDocumentationService.generatePhotoReport(
-      jobId,
-      req.user.organizationId
-    );
-=======
+  }
+
+  @Get('photos/report/job/:jobId')
+  @Roles(UserRole.OWNER, UserRole.ADMIN, UserRole.EMPLOYEE)
   @ApiOperation({ summary: 'Generate photo report for job' })
   async generatePhotoReport(@Param('jobId') jobId: string) {
     return this.photoDocumentationService.generatePhotoReport(jobId);
->>>>>>> 8f0ba126
-  }
-
-  @Get("photos/organize")
-  @Roles(UserRole.OWNER, UserRole.ADMIN)
-<<<<<<< HEAD
-  @ApiOperation({ summary: "Get photos organized by date" })
-  async organizePhotosByDate(
-    @Query("from") dateFrom: string,
-    @Query("to") dateTo: string,
-    @Request() req
-  ) {
-    return this.photoDocumentationService.organizePhotosByDate(
-      req.user.organizationId,
-      dateFrom,
-      dateTo
-    );
-=======
+  }
+
+  @Get('photos/organize')
+  @Roles(UserRole.OWNER, UserRole.ADMIN)
   @ApiOperation({ summary: 'Get photos organized by date' })
   async organizePhotosByDate(@Query('from') dateFrom: string, @Query('to') dateTo: string) {
     return this.photoDocumentationService.organizePhotosByDate(dateFrom, dateTo);
->>>>>>> 8f0ba126
   }
 
   // Quality Metrics and Reports
-  @Get("metrics")
-  @Roles(UserRole.OWNER, UserRole.ADMIN)
-<<<<<<< HEAD
-  @ApiOperation({ summary: "Get organization quality metrics" })
-  async getQualityMetrics(@Request() req) {
-    return this.qualityService.getOrganizationQualityMetrics(
-      req.user.organizationId
-    );
-=======
+  @Get('metrics')
+  @Roles(UserRole.OWNER, UserRole.ADMIN)
   @ApiOperation({ summary: 'Get organization quality metrics' })
   async getQualityMetrics() {
     return this.qualityService.getOrganizationQualityMetrics();
->>>>>>> 8f0ba126
-  }
-
-  @Get("issues")
-  @Roles(UserRole.OWNER, UserRole.ADMIN)
-<<<<<<< HEAD
-  @ApiOperation({ summary: "Get quality issues" })
-  async getQualityIssues(
-    @Query("severity") severity: "low" | "medium" | "high" = "medium",
-    @Request() req
-  ) {
-    return this.qualityService.getQualityIssues(
-      req.user.organizationId,
-      severity
-    );
-=======
+  }
+
+  @Get('issues')
+  @Roles(UserRole.OWNER, UserRole.ADMIN)
   @ApiOperation({ summary: 'Get quality issues' })
   async getQualityIssues(@Query('severity') severity: 'low' | 'medium' | 'high' = 'medium') {
     return this.qualityService.getQualityIssues(severity);
->>>>>>> 8f0ba126
-  }
-
-  @Get("reports")
-  @Roles(UserRole.OWNER, UserRole.ADMIN)
-<<<<<<< HEAD
-  @ApiOperation({ summary: "Generate comprehensive quality report" })
-  async generateQualityReport(
-    @Query("from") dateFrom: string,
-    @Query("to") dateTo: string,
-    @Request() req
-  ) {
-    return this.qualityService.generateQualityReport(
-      req.user.organizationId,
-      dateFrom,
-      dateTo
-    );
-=======
+  }
+
+  @Get('reports')
+  @Roles(UserRole.OWNER, UserRole.ADMIN)
   @ApiOperation({ summary: 'Generate comprehensive quality report' })
   async generateQualityReport(@Query('from') dateFrom: string, @Query('to') dateTo: string) {
     return this.qualityService.generateQualityReport(dateFrom, dateTo);
->>>>>>> 8f0ba126
-  }
-
-  @Get("checklists/analytics")
-  @Roles(UserRole.OWNER, UserRole.ADMIN)
-<<<<<<< HEAD
-  @ApiOperation({ summary: "Get checklist usage analytics" })
-  async getChecklistAnalytics(@Request() req) {
-    return this.qualityChecklistsService.getChecklistAnalytics(
-      req.user.organizationId
-    );
-=======
+  }
+
+  @Get('checklists/analytics')
+  @Roles(UserRole.OWNER, UserRole.ADMIN)
   @ApiOperation({ summary: 'Get checklist usage analytics' })
   async getChecklistAnalytics() {
     return this.qualityChecklistsService.getChecklistAnalytics();
->>>>>>> 8f0ba126
   }
 }