<<<<<<< HEAD
import { Injectable, Logger, BadRequestException } from "@nestjs/common";
import { SupabaseService } from "../supabase/supabase.service";

export interface PhotoMetadata {
  jobId: string;
  checklistItemId?: string;
  type: "before" | "after" | "during" | "issue" | "quality";
  location?: {
    lat: number;
    lng: number;
  };
  timestamp: string;
  uploadedBy: string;
  description?: string;
}

export interface PhotoComparison {
  beforePhoto: string;
  afterPhoto: string;
  similarity: number;
  improvements: string[];
  issues: string[];
}
=======
import { Injectable, NotFoundException, Logger } from '@nestjs/common';
import { PrismaService } from '../database/prisma.service';
>>>>>>> 8f0ba126

@Injectable()
export class PhotoDocumentationService {
  private readonly logger = new Logger(PhotoDocumentationService.name);

  constructor(private readonly prisma: PrismaService) {}

<<<<<<< HEAD
  async uploadPhoto(
    file: Buffer,
    filename: string,
    metadata: PhotoMetadata,
    organizationId: string
  ): Promise<string> {
    try {
      // Generate unique filename
      const timestamp = new Date().toISOString().replace(/[:.]/g, "-");
      const uniqueFilename = `${organizationId}/${metadata.jobId}/${metadata.type}/${timestamp}-${filename}`;

      // Upload to Supabase Storage
      const { data, error } = await this.supabaseService.client.storage
        .from("quality-photos")
        .upload(uniqueFilename, file, {
          contentType: this.getContentType(filename),
          metadata: {
            jobId: metadata.jobId,
=======
  async uploadMultiplePhotos(
    files: { buffer: Buffer; filename: string }[],
    metadata: {
      jobId: string;
      checklistItemId?: string;
      type: 'before' | 'after' | 'during' | 'issue' | 'quality';
      description?: string;
      timestamp: string;
      uploadedBy: string;
    },
  ): Promise<any[]> {
    this.logger.log(`Uploading ${files.length} photos for job: ${metadata.jobId}`);

    // In a real implementation, you would upload to S3, Supabase Storage, etc.
    // For now, we'll simulate by creating database records with placeholder URLs
    const photoRecords = await Promise.all(
      files.map(async (file, index) => {
        const photoUrl = `/uploads/photos/${metadata.jobId}/${Date.now()}_${index}_${file.filename}`;
        const thumbnailUrl = `/uploads/thumbnails/${metadata.jobId}/${Date.now()}_${index}_thumb_${file.filename}`;

        return this.prisma.renosPhotoDocumentation.create({
          data: {
            leadId: metadata.jobId,
            checklistItemId: metadata.checklistItemId,
>>>>>>> 8f0ba126
            type: metadata.type,
            photoUrl,
            thumbnailUrl,
            description: metadata.description,
            uploadedBy: metadata.uploadedBy,
            timestamp: new Date(metadata.timestamp),
            metadata: {
              originalFilename: file.filename,
              size: file.buffer.length,
              uploadTime: metadata.timestamp,
            },
          },
        });
<<<<<<< HEAD

      if (error) {
        throw new BadRequestException(
          `Failed to upload photo: ${error.message}`
        );
      }

      // Get public URL
      const { data: urlData } = this.supabaseService.client.storage
        .from("quality-photos")
        .getPublicUrl(data.path);

      this.logger.log(`Photo uploaded successfully: ${data.path}`);
      return urlData.publicUrl;
    } catch (error) {
      this.logger.error("Failed to upload photo", error);
      throw error;
    }
  }

  async uploadMultiplePhotos(
    files: { buffer: Buffer; filename: string }[],
    metadata: PhotoMetadata,
    organizationId: string
  ): Promise<string[]> {
    const uploadPromises = files.map((file) =>
      this.uploadPhoto(file.buffer, file.filename, metadata, organizationId)
    );

    try {
      return await Promise.all(uploadPromises);
    } catch (error) {
      this.logger.error("Failed to upload multiple photos", error);
      throw new BadRequestException("Failed to upload one or more photos");
    }
  }

  async deletePhoto(photoUrl: string, organizationId: string): Promise<void> {
    try {
      // Extract path from URL
      const path = this.extractPathFromUrl(photoUrl);

      // Verify the photo belongs to the organization
      if (!path.startsWith(organizationId)) {
        throw new BadRequestException("Unauthorized to delete this photo");
      }

      const { error } = await this.supabaseService.client.storage
        .from("quality-photos")
        .remove([path]);

      if (error) {
        throw new BadRequestException(
          `Failed to delete photo: ${error.message}`
        );
      }

      this.logger.log(`Photo deleted successfully: ${path}`);
    } catch (error) {
      this.logger.error("Failed to delete photo", error);
      throw error;
    }
  }

  async getJobPhotos(
    jobId: string,
    organizationId: string,
    type?: string
  ): Promise<{ url: string; metadata: any }[]> {
    try {
      const { data, error } = await this.supabaseService.client.storage
        .from("quality-photos")
        .list(`${organizationId}/${jobId}`, {
          limit: 100,
          sortBy: { column: "created_at", order: "desc" },
        });

      if (error) {
        throw new BadRequestException(
          `Failed to get job photos: ${error.message}`
        );
      }

      let photos = data || [];

      // Filter by type if specified
      if (type) {
        photos = photos.filter((photo) => photo.name.includes(`/${type}/`));
      }

      // Get public URLs and metadata
      return photos.map((photo) => {
        const { data: urlData } = this.supabaseService.client.storage
          .from("quality-photos")
          .getPublicUrl(`${organizationId}/${jobId}/${photo.name}`);

        return {
          url: urlData.publicUrl,
          metadata: photo.metadata,
        };
      });
    } catch (error) {
      this.logger.error("Failed to get job photos", error);
      throw error;
=======
      }),
    );

    this.logger.log(`Uploaded ${photoRecords.length} photos successfully`);
    return photoRecords;
  }

  async getJobPhotos(jobId: string, type?: string): Promise<any[]> {
    const photos = await this.prisma.renosPhotoDocumentation.findMany({
      where: {
        leadId: jobId,
        type: type ? type : undefined,
      },
      orderBy: {
        timestamp: 'asc',
      },
      include: {
        uploader: {
          select: {
            id: true,
            name: true,
            email: true,
          },
        },
      },
    });

    return photos;
  }

  async deletePhoto(photoUrl: string): Promise<void> {
    this.logger.log(`Deleting photo: ${photoUrl}`);

    const photo = await this.prisma.renosPhotoDocumentation.findFirst({
      where: { photoUrl },
    });

    if (!photo) {
      throw new NotFoundException('Photo not found');
>>>>>>> 8f0ba126
    }

<<<<<<< HEAD
  async organizePhotosByDate(
    organizationId: string,
    dateFrom: string,
    dateTo: string
  ): Promise<Record<string, { url: string; metadata: any }[]>> {
    try {
      const { data, error } = await this.supabaseService.client.storage
        .from("quality-photos")
        .list(organizationId, {
          limit: 1000,
          sortBy: { column: "created_at", order: "desc" },
        });

      if (error) {
        throw new BadRequestException(`Failed to get photos: ${error.message}`);
      }

      const photos = data || [];
      const organized: Record<string, { url: string; metadata: any }[]> = {};

      photos.forEach((photo) => {
        const createdAt = new Date(photo.created_at);
        const from = new Date(dateFrom);
        const to = new Date(dateTo);

        if (createdAt >= from && createdAt <= to) {
          const dateKey = createdAt.toISOString().split("T")[0];

          if (!organized[dateKey]) {
            organized[dateKey] = [];
          }

          const { data: urlData } = this.supabaseService.client.storage
            .from("quality-photos")
            .getPublicUrl(`${organizationId}/${photo.name}`);

          organized[dateKey].push({
            url: urlData.publicUrl,
            metadata: photo.metadata,
          });
        }
      });

      return organized;
    } catch (error) {
      this.logger.error("Failed to organize photos by date", error);
      throw error;
=======
    // In real implementation: delete from cloud storage first
    await this.prisma.renosPhotoDocumentation.delete({
      where: { id: photo.id },
    });

    this.logger.log('Photo deleted successfully');
  }

  async comparePhotos(beforePhotoUrl: string, afterPhotoUrl: string): Promise<any> {
    const [beforePhoto, afterPhoto] = await Promise.all([
      this.prisma.renosPhotoDocumentation.findFirst({
        where: { photoUrl: beforePhotoUrl },
      }),
      this.prisma.renosPhotoDocumentation.findFirst({
        where: { photoUrl: afterPhotoUrl },
      }),
    ]);

    if (!beforePhoto || !afterPhoto) {
      throw new NotFoundException('One or both photos not found');
>>>>>>> 8f0ba126
    }

<<<<<<< HEAD
  async comparePhotos(
    beforePhotoUrl: string,
    afterPhotoUrl: string
  ): Promise<PhotoComparison> {
    // This would integrate with an image comparison service
    // For now, return a mock comparison
    return {
      beforePhoto: beforePhotoUrl,
      afterPhoto: afterPhotoUrl,
      similarity: 0.85,
      improvements: [
        "Floors appear cleaner",
        "Surfaces are dust-free",
        "Better organization of items",
      ],
      issues: ["Minor streaks on window"],
    };
  }

  async generatePhotoReport(
    jobId: string,
    organizationId: string
  ): Promise<{
    totalPhotos: number;
    photosByType: Record<string, number>;
    beforeAfterPairs: PhotoComparison[];
    issues: string[];
  }> {
    try {
      const photos = await this.getJobPhotos(jobId, organizationId);

      const photosByType: Record<string, number> = {};
      const beforePhotos: string[] = [];
      const afterPhotos: string[] = [];

      photos.forEach((photo) => {
        const type = this.extractTypeFromUrl(photo.url);
        photosByType[type] = (photosByType[type] || 0) + 1;

        if (type === "before") {
          beforePhotos.push(photo.url);
        } else if (type === "after") {
          afterPhotos.push(photo.url);
        }
      });

      // Create before/after pairs
      const beforeAfterPairs: PhotoComparison[] = [];
      const minLength = Math.min(beforePhotos.length, afterPhotos.length);

      for (let i = 0; i < minLength; i++) {
        const comparison = await this.comparePhotos(
          beforePhotos[i],
          afterPhotos[i]
        );
        beforeAfterPairs.push(comparison);
=======
    return {
      before: beforePhoto,
      after: afterPhoto,
      comparison: {
        timeDifference: new Date(afterPhoto.timestamp).getTime() - new Date(beforePhoto.timestamp).getTime(),
        sameLead: beforePhoto.leadId === afterPhoto.leadId,
      },
    };
  }

  async generatePhotoReport(jobId: string): Promise<any> {
    const photos = await this.getJobPhotos(jobId);

    const groupedByType = photos.reduce((acc, photo) => {
      if (!acc[photo.type]) {
        acc[photo.type] = [];
>>>>>>> 8f0ba126
      }
      acc[photo.type].push(photo);
      return acc;
    }, {});

<<<<<<< HEAD
      // Collect issues from comparisons
      const issues = beforeAfterPairs.flatMap((pair) => pair.issues);

      return {
        totalPhotos: photos.length,
        photosByType,
        beforeAfterPairs,
        issues,
      };
    } catch (error) {
      this.logger.error("Failed to generate photo report", error);
      throw error;
    }
  }

  async optimizePhoto(photoBuffer: Buffer): Promise<Buffer> {
    // This would integrate with an image optimization service
    // For now, return the original buffer
    // In production, you might use services like:
    // - Sharp for image processing
    // - Cloudinary for optimization
    // - AWS Lambda for serverless image processing

    this.logger.debug("Photo optimization would be applied here");
    return photoBuffer;
  }

  async compressPhoto(
    photoBuffer: Buffer,
    quality: number = 80
  ): Promise<Buffer> {
    // This would compress the image
    // For now, return the original buffer
    this.logger.debug(
      `Photo compression with quality ${quality} would be applied here`
    );
    return photoBuffer;
  }

  private getContentType(filename: string): string {
    const extension = filename.toLowerCase().split(".").pop();

    switch (extension) {
      case "jpg":
      case "jpeg":
        return "image/jpeg";
      case "png":
        return "image/png";
      case "webp":
        return "image/webp";
      case "gif":
        return "image/gif";
      default:
        return "image/jpeg";
    }
  }

  private extractPathFromUrl(url: string): string {
    // Extract the file path from the Supabase storage URL
    const urlParts = url.split("/");
    const bucketIndex = urlParts.findIndex((part) => part === "quality-photos");
    return urlParts.slice(bucketIndex + 1).join("/");
  }

  private extractTypeFromUrl(url: string): string {
    // Extract photo type from URL path
    const path = this.extractPathFromUrl(url);
    const pathParts = path.split("/");

    // Assuming structure: organizationId/jobId/type/filename
    if (pathParts.length >= 3) {
      return pathParts[2];
    }

    return "unknown";
=======
    return {
      jobId,
      totalPhotos: photos.length,
      photosByType: groupedByType,
      timeline: photos.map((p) => ({
        timestamp: p.timestamp,
        type: p.type,
        url: p.photoUrl,
        description: p.description,
      })),
    };
  }

  async organizePhotosByDate(dateFrom: string, dateTo: string): Promise<any> {
    const photos = await this.prisma.renosPhotoDocumentation.findMany({
      where: {
        timestamp: {
          gte: new Date(dateFrom),
          lte: new Date(dateTo),
        },
      },
      orderBy: {
        timestamp: 'asc',
      },
      include: {
        lead: {
          select: {
            id: true,
            name: true,
            address: true,
          },
        },
      },
    });

    // Group by date
    const photosByDate = photos.reduce((acc, photo) => {
      const date = photo.timestamp.toISOString().split('T')[0];
      if (!acc[date]) {
        acc[date] = [];
      }
      acc[date].push(photo);
      return acc;
    }, {});

    return {
      dateRange: { from: dateFrom, to: dateTo },
      totalPhotos: photos.length,
      photosByDate,
    };
>>>>>>> 8f0ba126
  }
}<|MERGE_RESOLUTION|>--- conflicted
+++ resolved
@@ -1,31 +1,5 @@
-<<<<<<< HEAD
-import { Injectable, Logger, BadRequestException } from "@nestjs/common";
-import { SupabaseService } from "../supabase/supabase.service";
-
-export interface PhotoMetadata {
-  jobId: string;
-  checklistItemId?: string;
-  type: "before" | "after" | "during" | "issue" | "quality";
-  location?: {
-    lat: number;
-    lng: number;
-  };
-  timestamp: string;
-  uploadedBy: string;
-  description?: string;
-}
-
-export interface PhotoComparison {
-  beforePhoto: string;
-  afterPhoto: string;
-  similarity: number;
-  improvements: string[];
-  issues: string[];
-}
-=======
 import { Injectable, NotFoundException, Logger } from '@nestjs/common';
 import { PrismaService } from '../database/prisma.service';
->>>>>>> 8f0ba126
 
 @Injectable()
 export class PhotoDocumentationService {
@@ -33,26 +7,6 @@
 
   constructor(private readonly prisma: PrismaService) {}
 
-<<<<<<< HEAD
-  async uploadPhoto(
-    file: Buffer,
-    filename: string,
-    metadata: PhotoMetadata,
-    organizationId: string
-  ): Promise<string> {
-    try {
-      // Generate unique filename
-      const timestamp = new Date().toISOString().replace(/[:.]/g, "-");
-      const uniqueFilename = `${organizationId}/${metadata.jobId}/${metadata.type}/${timestamp}-${filename}`;
-
-      // Upload to Supabase Storage
-      const { data, error } = await this.supabaseService.client.storage
-        .from("quality-photos")
-        .upload(uniqueFilename, file, {
-          contentType: this.getContentType(filename),
-          metadata: {
-            jobId: metadata.jobId,
-=======
   async uploadMultiplePhotos(
     files: { buffer: Buffer; filename: string }[],
     metadata: {
@@ -77,7 +31,6 @@
           data: {
             leadId: metadata.jobId,
             checklistItemId: metadata.checklistItemId,
->>>>>>> 8f0ba126
             type: metadata.type,
             photoUrl,
             thumbnailUrl,
@@ -91,112 +44,6 @@
             },
           },
         });
-<<<<<<< HEAD
-
-      if (error) {
-        throw new BadRequestException(
-          `Failed to upload photo: ${error.message}`
-        );
-      }
-
-      // Get public URL
-      const { data: urlData } = this.supabaseService.client.storage
-        .from("quality-photos")
-        .getPublicUrl(data.path);
-
-      this.logger.log(`Photo uploaded successfully: ${data.path}`);
-      return urlData.publicUrl;
-    } catch (error) {
-      this.logger.error("Failed to upload photo", error);
-      throw error;
-    }
-  }
-
-  async uploadMultiplePhotos(
-    files: { buffer: Buffer; filename: string }[],
-    metadata: PhotoMetadata,
-    organizationId: string
-  ): Promise<string[]> {
-    const uploadPromises = files.map((file) =>
-      this.uploadPhoto(file.buffer, file.filename, metadata, organizationId)
-    );
-
-    try {
-      return await Promise.all(uploadPromises);
-    } catch (error) {
-      this.logger.error("Failed to upload multiple photos", error);
-      throw new BadRequestException("Failed to upload one or more photos");
-    }
-  }
-
-  async deletePhoto(photoUrl: string, organizationId: string): Promise<void> {
-    try {
-      // Extract path from URL
-      const path = this.extractPathFromUrl(photoUrl);
-
-      // Verify the photo belongs to the organization
-      if (!path.startsWith(organizationId)) {
-        throw new BadRequestException("Unauthorized to delete this photo");
-      }
-
-      const { error } = await this.supabaseService.client.storage
-        .from("quality-photos")
-        .remove([path]);
-
-      if (error) {
-        throw new BadRequestException(
-          `Failed to delete photo: ${error.message}`
-        );
-      }
-
-      this.logger.log(`Photo deleted successfully: ${path}`);
-    } catch (error) {
-      this.logger.error("Failed to delete photo", error);
-      throw error;
-    }
-  }
-
-  async getJobPhotos(
-    jobId: string,
-    organizationId: string,
-    type?: string
-  ): Promise<{ url: string; metadata: any }[]> {
-    try {
-      const { data, error } = await this.supabaseService.client.storage
-        .from("quality-photos")
-        .list(`${organizationId}/${jobId}`, {
-          limit: 100,
-          sortBy: { column: "created_at", order: "desc" },
-        });
-
-      if (error) {
-        throw new BadRequestException(
-          `Failed to get job photos: ${error.message}`
-        );
-      }
-
-      let photos = data || [];
-
-      // Filter by type if specified
-      if (type) {
-        photos = photos.filter((photo) => photo.name.includes(`/${type}/`));
-      }
-
-      // Get public URLs and metadata
-      return photos.map((photo) => {
-        const { data: urlData } = this.supabaseService.client.storage
-          .from("quality-photos")
-          .getPublicUrl(`${organizationId}/${jobId}/${photo.name}`);
-
-        return {
-          url: urlData.publicUrl,
-          metadata: photo.metadata,
-        };
-      });
-    } catch (error) {
-      this.logger.error("Failed to get job photos", error);
-      throw error;
-=======
       }),
     );
 
@@ -236,58 +83,8 @@
 
     if (!photo) {
       throw new NotFoundException('Photo not found');
->>>>>>> 8f0ba126
     }
 
-<<<<<<< HEAD
-  async organizePhotosByDate(
-    organizationId: string,
-    dateFrom: string,
-    dateTo: string
-  ): Promise<Record<string, { url: string; metadata: any }[]>> {
-    try {
-      const { data, error } = await this.supabaseService.client.storage
-        .from("quality-photos")
-        .list(organizationId, {
-          limit: 1000,
-          sortBy: { column: "created_at", order: "desc" },
-        });
-
-      if (error) {
-        throw new BadRequestException(`Failed to get photos: ${error.message}`);
-      }
-
-      const photos = data || [];
-      const organized: Record<string, { url: string; metadata: any }[]> = {};
-
-      photos.forEach((photo) => {
-        const createdAt = new Date(photo.created_at);
-        const from = new Date(dateFrom);
-        const to = new Date(dateTo);
-
-        if (createdAt >= from && createdAt <= to) {
-          const dateKey = createdAt.toISOString().split("T")[0];
-
-          if (!organized[dateKey]) {
-            organized[dateKey] = [];
-          }
-
-          const { data: urlData } = this.supabaseService.client.storage
-            .from("quality-photos")
-            .getPublicUrl(`${organizationId}/${photo.name}`);
-
-          organized[dateKey].push({
-            url: urlData.publicUrl,
-            metadata: photo.metadata,
-          });
-        }
-      });
-
-      return organized;
-    } catch (error) {
-      this.logger.error("Failed to organize photos by date", error);
-      throw error;
-=======
     // In real implementation: delete from cloud storage first
     await this.prisma.renosPhotoDocumentation.delete({
       where: { id: photo.id },
@@ -308,67 +105,8 @@
 
     if (!beforePhoto || !afterPhoto) {
       throw new NotFoundException('One or both photos not found');
->>>>>>> 8f0ba126
     }
 
-<<<<<<< HEAD
-  async comparePhotos(
-    beforePhotoUrl: string,
-    afterPhotoUrl: string
-  ): Promise<PhotoComparison> {
-    // This would integrate with an image comparison service
-    // For now, return a mock comparison
-    return {
-      beforePhoto: beforePhotoUrl,
-      afterPhoto: afterPhotoUrl,
-      similarity: 0.85,
-      improvements: [
-        "Floors appear cleaner",
-        "Surfaces are dust-free",
-        "Better organization of items",
-      ],
-      issues: ["Minor streaks on window"],
-    };
-  }
-
-  async generatePhotoReport(
-    jobId: string,
-    organizationId: string
-  ): Promise<{
-    totalPhotos: number;
-    photosByType: Record<string, number>;
-    beforeAfterPairs: PhotoComparison[];
-    issues: string[];
-  }> {
-    try {
-      const photos = await this.getJobPhotos(jobId, organizationId);
-
-      const photosByType: Record<string, number> = {};
-      const beforePhotos: string[] = [];
-      const afterPhotos: string[] = [];
-
-      photos.forEach((photo) => {
-        const type = this.extractTypeFromUrl(photo.url);
-        photosByType[type] = (photosByType[type] || 0) + 1;
-
-        if (type === "before") {
-          beforePhotos.push(photo.url);
-        } else if (type === "after") {
-          afterPhotos.push(photo.url);
-        }
-      });
-
-      // Create before/after pairs
-      const beforeAfterPairs: PhotoComparison[] = [];
-      const minLength = Math.min(beforePhotos.length, afterPhotos.length);
-
-      for (let i = 0; i < minLength; i++) {
-        const comparison = await this.comparePhotos(
-          beforePhotos[i],
-          afterPhotos[i]
-        );
-        beforeAfterPairs.push(comparison);
-=======
     return {
       before: beforePhoto,
       after: afterPhoto,
@@ -385,89 +123,11 @@
     const groupedByType = photos.reduce((acc, photo) => {
       if (!acc[photo.type]) {
         acc[photo.type] = [];
->>>>>>> 8f0ba126
       }
       acc[photo.type].push(photo);
       return acc;
     }, {});
 
-<<<<<<< HEAD
-      // Collect issues from comparisons
-      const issues = beforeAfterPairs.flatMap((pair) => pair.issues);
-
-      return {
-        totalPhotos: photos.length,
-        photosByType,
-        beforeAfterPairs,
-        issues,
-      };
-    } catch (error) {
-      this.logger.error("Failed to generate photo report", error);
-      throw error;
-    }
-  }
-
-  async optimizePhoto(photoBuffer: Buffer): Promise<Buffer> {
-    // This would integrate with an image optimization service
-    // For now, return the original buffer
-    // In production, you might use services like:
-    // - Sharp for image processing
-    // - Cloudinary for optimization
-    // - AWS Lambda for serverless image processing
-
-    this.logger.debug("Photo optimization would be applied here");
-    return photoBuffer;
-  }
-
-  async compressPhoto(
-    photoBuffer: Buffer,
-    quality: number = 80
-  ): Promise<Buffer> {
-    // This would compress the image
-    // For now, return the original buffer
-    this.logger.debug(
-      `Photo compression with quality ${quality} would be applied here`
-    );
-    return photoBuffer;
-  }
-
-  private getContentType(filename: string): string {
-    const extension = filename.toLowerCase().split(".").pop();
-
-    switch (extension) {
-      case "jpg":
-      case "jpeg":
-        return "image/jpeg";
-      case "png":
-        return "image/png";
-      case "webp":
-        return "image/webp";
-      case "gif":
-        return "image/gif";
-      default:
-        return "image/jpeg";
-    }
-  }
-
-  private extractPathFromUrl(url: string): string {
-    // Extract the file path from the Supabase storage URL
-    const urlParts = url.split("/");
-    const bucketIndex = urlParts.findIndex((part) => part === "quality-photos");
-    return urlParts.slice(bucketIndex + 1).join("/");
-  }
-
-  private extractTypeFromUrl(url: string): string {
-    // Extract photo type from URL path
-    const path = this.extractPathFromUrl(url);
-    const pathParts = path.split("/");
-
-    // Assuming structure: organizationId/jobId/type/filename
-    if (pathParts.length >= 3) {
-      return pathParts[2];
-    }
-
-    return "unknown";
-=======
     return {
       jobId,
       totalPhotos: photos.length,
@@ -518,6 +178,5 @@
       totalPhotos: photos.length,
       photosByDate,
     };
->>>>>>> 8f0ba126
   }
 }