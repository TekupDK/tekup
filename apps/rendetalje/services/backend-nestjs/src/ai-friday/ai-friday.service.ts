import { Injectable, Logger, BadRequestException } from '@nestjs/common';
import { HttpService } from '@nestjs/axios';
import { ConfigService } from '@nestjs/config';
import { firstValueFrom, timeout, retry, catchError } from 'rxjs';
import { LeadsService } from '../leads/leads.service';
import { CustomersService } from '../customers/customers.service';
import { TeamService } from '../team/team.service';

export interface FridayMessage {
  role: 'user' | 'assistant';
  content: string;
  timestamp: string;
  metadata?: Record<string, any>;
}

export interface FridayContext {
  userRole: string;
  organizationId: string;
  currentPage?: string;
  selectedJobId?: string;
  selectedCustomerId?: string;
  selectedTeamMemberId?: string;
  recentActions?: string[];
  preferences?: Record<string, any>;
}

export interface FridayResponse {
  message: string;
  actions?: {
    type: 'navigate' | 'create' | 'update' | 'search' | 'call_function';
    payload: any;
  }[];
  suggestions?: string[];
  data?: any;
}

@Injectable()
export class AiFridayService {
  private readonly logger = new Logger(AiFridayService.name);
  private readonly baseUrl: string;
  private readonly apiKey: string;

  constructor(
    private readonly httpService: HttpService,
    private readonly configService: ConfigService,
    private readonly leadsService: LeadsService,
    private readonly customersService: CustomersService,
    private readonly teamService: TeamService,
  ) {
    this.baseUrl = this.configService.get<string>('integrations.aiFriday.url');
    this.apiKey = this.configService.get<string>('integrations.aiFriday.apiKey');

    if (!this.baseUrl || !this.apiKey) {
      this.logger.warn('AI Friday integration not configured properly');
    }
  }

  async sendMessage(
    message: string,
    context: FridayContext,
    conversationHistory: FridayMessage[] = [],
  ): Promise<FridayResponse> {
    try {
      this.logger.debug('Sending message to AI Friday', { 
        message: message.substring(0, 100),
        userRole: context.userRole 
      });

      // Build context-aware prompt
      const contextualPrompt = await this.buildContextualPrompt(message, context);
      
      // Prepare conversation with system context
      const conversation = [
        {
          role: 'system',
          content: contextualPrompt,
        },
        ...conversationHistory,
        {
          role: 'user',
          content: message,
        },
      ];

      const response = await firstValueFrom(
        this.httpService.post(
          `${this.baseUrl}/chat`,
          {
            messages: conversation,
            context: context,
            stream: false,
            temperature: 0.7,
            max_tokens: 1000,
          },
          {
            headers: {
              'Authorization': `Bearer ${this.apiKey}`,
              'Content-Type': 'application/json',
            },
          }
        ).pipe(
          timeout(60000),
          retry(2),
          catchError((error) => {
            this.logger.error('AI Friday request failed:', error.message);
            throw error;
          }),
        ),
      );

      const fridayResponse: FridayResponse = response.data;

      // Process any function calls or actions
      if (fridayResponse.actions) {
        await this.processActions(fridayResponse.actions, context);
      }

      this.logger.debug('AI Friday response received', { 
        hasActions: !!fridayResponse.actions?.length,
        hasSuggestions: !!fridayResponse.suggestions?.length 
      });

      return fridayResponse;

    } catch (error) {
      this.logger.error('Failed to get response from AI Friday', error);
      
      // Fallback response
      return {
        message: 'Beklager, jeg har problemer med at forbinde til AI Friday lige nu. Prøv igen senere.',
        suggestions: ['Prøv igen', 'Kontakt support'],
      };
    }
  }

  async streamMessage(
    message: string,
    context: FridayContext,
    conversationHistory: FridayMessage[] = [],
  ): Promise<AsyncIterable<string>> {
    try {
      const contextualPrompt = await this.buildContextualPrompt(message, context);
      
      const conversation = [
        {
          role: 'system',
          content: contextualPrompt,
        },
        ...conversationHistory,
        {
          role: 'user',
          content: message,
        },
      ];

      const response = await firstValueFrom(
        this.httpService.post(
          `${this.baseUrl}/chat/stream`,
          {
            messages: conversation,
            context: context,
            stream: true,
            temperature: 0.7,
            max_tokens: 1000,
          },
          {
            headers: {
              'Authorization': `Bearer ${this.apiKey}`,
              'Content-Type': 'application/json',
            },
            responseType: 'stream',
          }
        ),
      );

      return this.parseStreamResponse(response.data);

    } catch (error) {
      this.logger.error('Failed to stream from AI Friday', error);
      throw new BadRequestException('Failed to stream response from AI Friday');
    }
  }

  private async buildContextualPrompt(message: string, context: FridayContext): Promise<string> {
    let prompt = `Du er Friday, en AI-assistent for RendetaljeOS, et rengøringsfirma management system.

Brugerens rolle: ${context.userRole}
Nuværende side: ${context.currentPage || 'ikke specificeret'}

Du hjælper med:
- Jobstyring og planlægning
- Kundeservice og kommunikation
- Teamledelse og performance
- Rapporter og analyser
- Generelle spørgsmål om rengøring

Svar altid på dansk og vær hjælpsom og professionel.`;

    // Add role-specific context
    switch (context.userRole) {
      case 'owner':
        prompt += `\n\nSom ejer har du adgang til alle funktioner og kan se:
- Komplet overblik over virksomheden
- Finansielle rapporter og analyser
- Team performance og KPI'er
- Kundetilfredshed og reviews`;
        break;
      
      case 'admin':
        prompt += `\n\nSom administrator kan du:
- Administrere jobs og kunder
- Håndtere team og planlægning
- Se rapporter og analyser
- Konfigurere systemindstillinger`;
        break;
      
      case 'employee':
        prompt += `\n\nSom medarbejder kan du:
- Se dine tildelte jobs
- Registrere tid og status
- Kommunikere med kunder
- Få hjælp til procedurer`;
        break;
      
      case 'customer':
        prompt += `\n\nSom kunde kan du:
- Booke nye rengøringsopgaver
- Se din servicehistorik
- Kommunikere med teamet
- Give feedback og reviews`;
        break;
    }

    // Add current context data
    if (context.selectedJobId) {
      try {
        // TODO: Add lead/job context lookup using LeadsService
        this.logger.debug('Job context not yet implemented with LeadsService');
        // const lead = await this.leadsService.findOne(context.selectedJobId, context.organizationId);
        // prompt += `\n\nAktuelt valgte lead: ...`;
      } catch (error) {
        this.logger.warn('Could not fetch job context', error);
      }
    }

    if (context.selectedCustomerId) {
      try {
        // TODO: Update to match CustomersService method signature
        this.logger.debug('Customer context lookup not yet implemented');
        // const customer = await this.customersService.findOne(context.selectedCustomerId);
        // prompt += `\n\nAktuelt valgte kunde: ...`;
      } catch (error) {
        this.logger.warn('Could not fetch customer context', error);
      }
    }

    // Add recent actions for context
    if (context.recentActions && context.recentActions.length > 0) {
      prompt += `\n\nSeneste handlinger: ${context.recentActions.join(', ')}`;
    }

    return prompt;
  }

  private async processActions(actions: any[], context: FridayContext): Promise<void> {
    for (const action of actions) {
      try {
        switch (action.type) {
          case 'search_jobs':
            // TODO: Implement with LeadsService
            this.logger.debug('search_jobs action not yet implemented');
            break;
          
          case 'search_customers':
            // TODO: Implement with CustomersService
            this.logger.debug('search_customers action not yet implemented');
            break;
          
          case 'get_team_schedule':
            await this.getTeamSchedule(action.payload, context.organizationId);
            break;
          
          case 'create_job':
            // TODO: Implement with LeadsService
            if (context.userRole === 'owner' || context.userRole === 'admin') {
              this.logger.debug('create_job action not yet implemented');
            }
            break;
          
          default:
            this.logger.warn(`Unknown action type: ${action.type}`);
        }
      } catch (error) {
        this.logger.error(`Failed to process action ${action.type}:`, error);
      }
    }
  }

  private async searchJobs(payload: any, organizationId: string): Promise<any> {
    // TODO: Implement with LeadsService
    this.logger.debug('searchJobs not yet implemented');
    return [];
  }

  private async searchCustomers(payload: any, organizationId: string): Promise<any> {
    // TODO: Implement with CustomersService
    this.logger.debug('searchCustomers not yet implemented');
    return [];
  }

  private async getTeamSchedule(payload: any, organizationId: string): Promise<any> {
    // TODO: Update to match TeamService method signature
    this.logger.debug('getTeamSchedule not yet implemented');
    return null;
  }

  private async createJob(payload: any, organizationId: string): Promise<any> {
    // TODO: Implement with LeadsService
    this.logger.debug('createJob not yet implemented');
    return null;
  }

  private async *parseStreamResponse(stream: any): AsyncIterable<string> {
    let buffer = '';
    
    for await (const chunk of stream) {
      buffer += chunk.toString();
      const lines = buffer.split('\n');
      buffer = lines.pop() || '';
      
      for (const line of lines) {
        if (line.startsWith('data: ')) {
          const data = line.slice(6);
          if (data === '[DONE]') {
            return;
          }
          
          try {
            const parsed = JSON.parse(data);
            if (parsed.choices?.[0]?.delta?.content) {
              yield parsed.choices[0].delta.content;
            }
          } catch (error) {
            // Skip invalid JSON
          }
        }
      }
    }
  }

  // Voice input support
  async transcribeAudio(audioBuffer: Buffer, language: string = 'da'): Promise<string> {
    try {
      const formData = new FormData();
<<<<<<< HEAD
      formData.append('audio', new Blob([audioBuffer as any]), 'audio.wav');
=======
      // Convert Buffer to ArrayBuffer for Blob compatibility
      const arrayBuffer = audioBuffer.buffer.slice(
        audioBuffer.byteOffset,
        audioBuffer.byteOffset + audioBuffer.byteLength
      ) as ArrayBuffer;
      formData.append('audio', new Blob([arrayBuffer]), 'audio.wav');
>>>>>>> f80a00a1
      formData.append('language', language);

      const response = await firstValueFrom(
        this.httpService.post(
          `${this.baseUrl}/transcribe`,
          formData,
          {
            headers: {
              'Authorization': `Bearer ${this.apiKey}`,
              'Content-Type': 'multipart/form-data',
            },
          }
        ),
      );

      return response.data.text;
    } catch (error) {
      this.logger.error('Failed to transcribe audio', error);
      throw new BadRequestException('Failed to transcribe audio');
    }
  }

  // Text-to-speech for responses
  async synthesizeSpeech(text: string, language: string = 'da'): Promise<Buffer> {
    try {
      const response = await firstValueFrom(
        this.httpService.post(
          `${this.baseUrl}/synthesize`,
          { text, language },
          {
            headers: {
              'Authorization': `Bearer ${this.apiKey}`,
              'Content-Type': 'application/json',
            },
            responseType: 'arraybuffer',
          }
        ),
      );

      return Buffer.from(response.data);
    } catch (error) {
      this.logger.error('Failed to synthesize speech', error);
      throw new BadRequestException('Failed to synthesize speech');
    }
  }

  // Health check
  async healthCheck(): Promise<boolean> {
    try {
      await firstValueFrom(
        this.httpService.get(`${this.baseUrl}/health`, {
          headers: {
            'Authorization': `Bearer ${this.apiKey}`,
          },
        }),
      );
      return true;
    } catch (error) {
      this.logger.error('AI Friday health check failed', error);
      return false;
    }
  }
}<|MERGE_RESOLUTION|>--- conflicted
+++ resolved
@@ -352,16 +352,12 @@
   async transcribeAudio(audioBuffer: Buffer, language: string = 'da'): Promise<string> {
     try {
       const formData = new FormData();
-<<<<<<< HEAD
-      formData.append('audio', new Blob([audioBuffer as any]), 'audio.wav');
-=======
       // Convert Buffer to ArrayBuffer for Blob compatibility
       const arrayBuffer = audioBuffer.buffer.slice(
         audioBuffer.byteOffset,
         audioBuffer.byteOffset + audioBuffer.byteLength
       ) as ArrayBuffer;
       formData.append('audio', new Blob([arrayBuffer]), 'audio.wav');
->>>>>>> f80a00a1
       formData.append('language', language);
 
       const response = await firstValueFrom(
