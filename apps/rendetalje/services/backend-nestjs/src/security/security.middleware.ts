import { Injectable, NestMiddleware } from '@nestjs/common';
import { Request, Response, NextFunction } from 'express';
import helmet from 'helmet';
<<<<<<< HEAD
import rateLimit from 'express-rate-limit';
=======
import { rateLimit } from 'express-rate-limit';
>>>>>>> 8f0ba126
import { ConfigService } from '@nestjs/config';

@Injectable()
export class SecurityMiddleware implements NestMiddleware {
  constructor(private configService: ConfigService) {}

  use(req: Request, res: Response, next: NextFunction) {
    // Security headers
    helmet({
      contentSecurityPolicy: {
        directives: {
          defaultSrc: ["'self'"],
          styleSrc: ["'self'", "'unsafe-inline'", 'https://fonts.googleapis.com'],
          fontSrc: ["'self'", 'https://fonts.gstatic.com'],
          imgSrc: ["'self'", 'data:', 'https:'],
          scriptSrc: ["'self'"],
          connectSrc: ["'self'", 'wss:', 'ws:'],
          frameSrc: ["'none'"],
          objectSrc: ["'none'"],
          baseUri: ["'self'"],
          formAction: ["'self'"],
        },
      },
      crossOriginEmbedderPolicy: false,
      hsts: {
        maxAge: 31536000,
        includeSubDomains: true,
        preload: true,
      },
      noSniff: true,
      frameguard: { action: 'deny' },
      xssFilter: true,
      referrerPolicy: { policy: 'strict-origin-when-cross-origin' },
    })(req, res, () => {});

    // CORS configuration
    const allowedOrigins = this.configService.get<string>('ALLOWED_ORIGINS')?.split(',') || [
      'http://localhost:3000',
      'https://app.rendetalje.dk',
    ];

    const origin = req.headers.origin;
    if (allowedOrigins.includes(origin)) {
      res.setHeader('Access-Control-Allow-Origin', origin);
    }

    res.setHeader('Access-Control-Allow-Methods', 'GET, POST, PUT, PATCH, DELETE, OPTIONS');
    res.setHeader('Access-Control-Allow-Headers', 'Content-Type, Authorization, X-Requested-With');
    res.setHeader('Access-Control-Allow-Credentials', 'true');
    res.setHeader('Access-Control-Max-Age', '86400');

    // Handle preflight requests
    if (req.method === 'OPTIONS') {
      res.status(200).end();
      return;
    }

    next();
  }
}

// Rate limiting configurations
export const createRateLimiters = (configService: ConfigService) => {
  const isProduction = configService.get('NODE_ENV') === 'production';

  return {
    // General API rate limiting
    general: rateLimit({
      windowMs: 15 * 60 * 1000, // 15 minutes
      max: isProduction ? 100 : 1000, // limit each IP to 100 requests per windowMs in production
      message: {
        error: 'Too many requests from this IP, please try again later.',
        retryAfter: '15 minutes',
      },
      standardHeaders: true,
      legacyHeaders: false,
    }),

    // Authentication endpoints (stricter)
    auth: rateLimit({
      windowMs: 15 * 60 * 1000, // 15 minutes
      max: isProduction ? 5 : 50, // limit each IP to 5 login attempts per windowMs in production
      message: {
        error: 'Too many authentication attempts, please try again later.',
        retryAfter: '15 minutes',
      },
      standardHeaders: true,
      legacyHeaders: false,
      skipSuccessfulRequests: true,
    }),

    // Password reset (very strict)
    passwordReset: rateLimit({
      windowMs: 60 * 60 * 1000, // 1 hour
      max: isProduction ? 3 : 10, // limit each IP to 3 password reset attempts per hour in production
      message: {
        error: 'Too many password reset attempts, please try again later.',
        retryAfter: '1 hour',
      },
      standardHeaders: true,
      legacyHeaders: false,
    }),

    // File upload endpoints
    upload: rateLimit({
      windowMs: 15 * 60 * 1000, // 15 minutes
      max: isProduction ? 20 : 100, // limit each IP to 20 uploads per windowMs in production
      message: {
        error: 'Too many upload attempts, please try again later.',
        retryAfter: '15 minutes',
      },
      standardHeaders: true,
      legacyHeaders: false,
    }),
  };
};<|MERGE_RESOLUTION|>--- conflicted
+++ resolved
@@ -1,11 +1,7 @@
 import { Injectable, NestMiddleware } from '@nestjs/common';
 import { Request, Response, NextFunction } from 'express';
 import helmet from 'helmet';
-<<<<<<< HEAD
-import rateLimit from 'express-rate-limit';
-=======
 import { rateLimit } from 'express-rate-limit';
->>>>>>> 8f0ba126
 import { ConfigService } from '@nestjs/config';
 
 @Injectable()
