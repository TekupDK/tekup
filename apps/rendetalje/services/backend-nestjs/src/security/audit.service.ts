<<<<<<< HEAD
import { Injectable, Logger } from "@nestjs/common";
import { SupabaseService } from "../supabase/supabase.service";
=======
import { Injectable, Logger } from '@nestjs/common';
import { PrismaService } from '../database/prisma.service';
>>>>>>> 8f0ba126

export interface AuditLogEntry {
  id?: string;
  organizationId: string;
  userId?: string;
  action: string;
  entityType: string;
  entityId?: string;
  oldValues?: Record<string, any>;
  newValues?: Record<string, any>;
  ipAddress?: string;
  userAgent?: string;
}

export interface SecurityEvent {
  id?: string;
<<<<<<< HEAD
  organization_id: string;
  user_id?: string;
  event_type: string;
  severity: "low" | "medium" | "high" | "critical";
=======
  organizationId: string;
  userId?: string;
  eventType: string;
  severity: 'low' | 'medium' | 'high' | 'critical';
>>>>>>> 8f0ba126
  description: string;
  metadata?: Record<string, any>;
  ipAddress?: string;
  userAgent?: string;
  resolved?: boolean;
  resolvedAt?: Date;
  resolvedBy?: string;
}

@Injectable()
export class AuditService {
  private readonly logger = new Logger(AuditService.name);

  constructor(private readonly prisma: PrismaService) {}

  /**
   * Log an action to the audit log
   */
  async logAction(entry: AuditLogEntry): Promise<void> {
    try {
<<<<<<< HEAD
      const { error } = await this.supabaseService.client
        .from("audit_logs")
        .insert({
          ...entry,
          created_at: new Date().toISOString(),
        });

      if (error) {
        this.logger.error("Failed to create audit log entry", error);
      }
    } catch (error) {
      this.logger.error("Error creating audit log entry", error);
=======
      await this.prisma.renosAuditLog.create({
        data: {
          organizationId: entry.organizationId,
          userId: entry.userId,
          action: entry.action,
          entityType: entry.entityType,
          entityId: entry.entityId,
          oldValues: entry.oldValues || null,
          newValues: entry.newValues || null,
          ipAddress: entry.ipAddress,
          userAgent: entry.userAgent,
        },
      });
    } catch (error) {
      this.logger.error('Failed to create audit log entry', error);
>>>>>>> 8f0ba126
    }
  }

  /**
   * Log a security event
   */
  async logSecurityEvent(event: SecurityEvent): Promise<void> {
    try {
      // Create security event
      await this.prisma.renosSecurityEvent.create({
        data: {
          organizationId: event.organizationId,
          userId: event.userId,
          eventType: event.eventType,
          severity: event.severity,
          description: event.description,
          metadata: event.metadata || null,
          ipAddress: event.ipAddress,
          userAgent: event.userAgent,
          resolved: event.resolved || false,
          resolvedAt: event.resolvedAt || null,
          resolvedBy: event.resolvedBy,
        },
      });

      // Also log to audit log for traceability
      await this.logAction({
<<<<<<< HEAD
        organization_id: event.organization_id,
        user_id: event.user_id,
        action: "security_event",
        entity_type: "security",
        entity_id: event.event_type,
        new_values: {
          event_type: event.event_type,
=======
        organizationId: event.organizationId,
        userId: event.userId,
        action: 'security_event',
        entityType: 'security',
        entityId: event.eventType,
        newValues: {
          eventType: event.eventType,
>>>>>>> 8f0ba126
          severity: event.severity,
          description: event.description,
          metadata: event.metadata,
        },
        ipAddress: event.ipAddress,
        userAgent: event.userAgent,
      });

      // Log to application logs for immediate monitoring
      const logLevel = this.getLogLevel(event.severity);
<<<<<<< HEAD
      this.logger[logLevel](
        `Security Event: ${event.event_type} - ${event.description}`,
        {
          organizationId: event.organization_id,
          userId: event.user_id,
          severity: event.severity,
          metadata: event.metadata,
        }
      );
    } catch (error) {
      this.logger.error("Error logging security event", error);
=======
      this.logger[logLevel](`Security Event: ${event.eventType} - ${event.description}`, {
        organizationId: event.organizationId,
        userId: event.userId,
        severity: event.severity,
        metadata: event.metadata,
      });
    } catch (error) {
      this.logger.error('Failed to log security event', error);
>>>>>>> 8f0ba126
    }
  }

  /**
   * Get audit logs for an organization with filters
   */
  async getAuditLogs(
    organizationId: string,
    filters?: {
      userId?: string;
      action?: string;
      entityType?: string;
      startDate?: Date;
      endDate?: Date;
      limit?: number;
<<<<<<< HEAD
    } = {}
  ): Promise<AuditLogEntry[]> {
    try {
      let query = this.supabaseService.client
        .from("audit_logs")
        .select("*")
        .eq("organization_id", organizationId)
        .order("created_at", { ascending: false });

      if (filters.userId) {
        query = query.eq("user_id", filters.userId);
      }

      if (filters.action) {
        query = query.eq("action", filters.action);
      }

      if (filters.entityType) {
        query = query.eq("entity_type", filters.entityType);
      }

      if (filters.dateFrom) {
        query = query.gte("created_at", filters.dateFrom);
      }

      if (filters.dateTo) {
        query = query.lte("created_at", filters.dateTo);
      }

      if (filters.limit) {
        query = query.limit(filters.limit);
      }

      const { data, error } = await query;

      if (error) {
        throw new Error(`Failed to get audit logs: ${error.message}`);
      }

      return data || [];
    } catch (error) {
      this.logger.error("Error getting audit logs", error);
      throw error;
=======
    },
  ): Promise<any[]> {
    try {
      const where: any = { organizationId };

      if (filters?.userId) where.userId = filters.userId;
      if (filters?.action) where.action = filters.action;
      if (filters?.entityType) where.entityType = filters.entityType;
      if (filters?.startDate || filters?.endDate) {
        where.createdAt = {};
        if (filters.startDate) where.createdAt.gte = filters.startDate;
        if (filters.endDate) where.createdAt.lte = filters.endDate;
      }

      const logs = await this.prisma.renosAuditLog.findMany({
        where,
        orderBy: { createdAt: 'desc' },
        take: filters?.limit || 100,
      });

      return logs;
    } catch (error) {
      this.logger.error('Failed to get audit logs', error);
      return [];
>>>>>>> 8f0ba126
    }
  }

  /**
   * Get security events for an organization with filters
   */
  async getSecurityEvents(
    organizationId: string,
    filters?: {
      userId?: string;
      eventType?: string;
      severity?: string;
      resolved?: boolean;
      startDate?: Date;
      endDate?: Date;
      limit?: number;
<<<<<<< HEAD
    } = {}
  ): Promise<AuditLogEntry[]> {
    try {
      let query = this.supabaseService.client
        .from("audit_logs")
        .select("*")
        .eq("organization_id", organizationId)
        .eq("action", "security_event")
        .order("created_at", { ascending: false });

      if (filters.severity) {
        query = query.eq("new_values->severity", filters.severity);
      }

      if (filters.eventType) {
        query = query.eq("entity_id", filters.eventType);
      }

      if (filters.dateFrom) {
        query = query.gte("created_at", filters.dateFrom);
      }

      if (filters.dateTo) {
        query = query.lte("created_at", filters.dateTo);
      }

      if (filters.limit) {
        query = query.limit(filters.limit);
      }

      const { data, error } = await query;

      if (error) {
        throw new Error(`Failed to get security events: ${error.message}`);
      }

      return data || [];
    } catch (error) {
      this.logger.error("Error getting security events", error);
      throw error;
    }
  }

  async generateAuditReport(
    organizationId: string,
    dateFrom: string,
    dateTo: string
  ): Promise<{
    summary: {
      totalActions: number;
      uniqueUsers: number;
      topActions: Array<{ action: string; count: number }>;
      securityEvents: number;
    };
    details: {
      userActivity: Array<{ userId: string; actionCount: number }>;
      entityChanges: Array<{ entityType: string; changeCount: number }>;
      securityEventsByType: Array<{
        eventType: string;
        count: number;
        severity: string;
      }>;
    };
  }> {
=======
    },
  ): Promise<any[]> {
    try {
      const where: any = { organizationId };

      if (filters?.userId) where.userId = filters.userId;
      if (filters?.eventType) where.eventType = filters.eventType;
      if (filters?.severity) where.severity = filters.severity;
      if (filters?.resolved !== undefined) where.resolved = filters.resolved;
      if (filters?.startDate || filters?.endDate) {
        where.createdAt = {};
        if (filters.startDate) where.createdAt.gte = filters.startDate;
        if (filters.endDate) where.createdAt.lte = filters.endDate;
      }

      const events = await this.prisma.renosSecurityEvent.findMany({
        where,
        orderBy: { createdAt: 'desc' },
        take: filters?.limit || 100,
      });

      return events;
    } catch (error) {
      this.logger.error('Failed to get security events', error);
      return [];
    }
  }

  /**
   * Resolve a security event
   */
  async resolveSecurityEvent(
    eventId: string,
    resolvedBy: string,
  ): Promise<void> {
>>>>>>> 8f0ba126
    try {
      await this.prisma.renosSecurityEvent.update({
        where: { id: eventId },
        data: {
          resolved: true,
          resolvedAt: new Date(),
          resolvedBy,
        },
      });

<<<<<<< HEAD
      const securityEvents = auditLogs.filter(
        (log) => log.action === "security_event"
      );

      // Calculate summary statistics
      const totalActions = auditLogs.length;
      const uniqueUsers = new Set(
        auditLogs.map((log) => log.user_id).filter(Boolean)
      ).size;

      // Top actions
      const actionCounts = auditLogs.reduce(
        (acc, log) => {
          acc[log.action] = (acc[log.action] || 0) + 1;
          return acc;
        },
        {} as Record<string, number>
      );

      const topActions = Object.entries(actionCounts)
        .sort(([, a], [, b]) => b - a)
        .slice(0, 10)
        .map(([action, count]) => ({ action, count }));

      // User activity
      const userActivity = auditLogs.reduce(
        (acc, log) => {
          if (log.user_id) {
            acc[log.user_id] = (acc[log.user_id] || 0) + 1;
          }
          return acc;
        },
        {} as Record<string, number>
      );

      const userActivityArray = Object.entries(userActivity)
        .sort(([, a], [, b]) => b - a)
        .map(([userId, actionCount]) => ({ userId, actionCount }));

      // Entity changes
      const entityChanges = auditLogs.reduce(
        (acc, log) => {
          acc[log.entity_type] = (acc[log.entity_type] || 0) + 1;
          return acc;
        },
        {} as Record<string, number>
      );

      const entityChangesArray = Object.entries(entityChanges)
        .sort(([, a], [, b]) => b - a)
        .map(([entityType, changeCount]) => ({ entityType, changeCount }));

      // Security events by type
      const securityEventsByType = securityEvents.reduce(
        (acc, event) => {
          const eventType = event.entity_id || "unknown";
          const severity = event.new_values?.severity || "unknown";
          const key = `${eventType}:${severity}`;

          if (!acc[key]) {
            acc[key] = { eventType, count: 0, severity };
          }
          acc[key].count++;
          return acc;
        },
        {} as Record<
          string,
          { eventType: string; count: number; severity: string }
        >
      );

      const securityEventsByTypeArray = Object.values(
        securityEventsByType
      ).sort((a, b) => b.count - a.count);

=======
      this.logger.log(`Security event ${eventId} resolved by ${resolvedBy}`);
    } catch (error) {
      this.logger.error('Failed to resolve security event', error);
    }
  }

  /**
   * Get security statistics for an organization
   */
  async getSecurityStatistics(
    organizationId: string,
    days: number = 30,
  ): Promise<any> {
    try {
      const startDate = new Date();
      startDate.setDate(startDate.getDate() - days);

      const [totalEvents, unresolvedEvents, eventsBySeverity] = await Promise.all([
        // Total events in period
        this.prisma.renosSecurityEvent.count({
          where: {
            organizationId,
            createdAt: { gte: startDate },
          },
        }),

        // Unresolved events
        this.prisma.renosSecurityEvent.count({
          where: {
            organizationId,
            resolved: false,
          },
        }),

        // Events by severity
        this.prisma.renosSecurityEvent.groupBy({
          by: ['severity'],
          where: {
            organizationId,
            createdAt: { gte: startDate },
          },
          _count: true,
        }),
      ]);

      const severityCounts = eventsBySeverity.reduce((acc, item) => {
        acc[item.severity] = item._count;
        return acc;
      }, {} as Record<string, number>);

>>>>>>> 8f0ba126
      return {
        totalEvents,
        unresolvedEvents,
        eventsBySeverity: severityCounts,
        period: `${days} days`,
      };
    } catch (error) {
<<<<<<< HEAD
      this.logger.error("Error generating audit report", error);
      throw error;
    }
  }

  // Specific audit logging methods
  async logUserLogin(
    organizationId: string,
    userId: string,
    ipAddress?: string,
    userAgent?: string
  ): Promise<void> {
    await this.logAction({
      organization_id: organizationId,
      user_id: userId,
      action: "user_login",
      entity_type: "user",
      entity_id: userId,
      ip_address: ipAddress,
      user_agent: userAgent,
    });
  }

  async logUserLogout(
    organizationId: string,
    userId: string,
    ipAddress?: string
  ): Promise<void> {
    await this.logAction({
      organization_id: organizationId,
      user_id: userId,
      action: "user_logout",
      entity_type: "user",
      entity_id: userId,
      ip_address: ipAddress,
    });
  }

  async logFailedLogin(
    organizationId: string,
    email: string,
    ipAddress?: string,
    userAgent?: string
  ): Promise<void> {
    await this.logSecurityEvent({
      organization_id: organizationId,
      event_type: "failed_login",
      severity: "medium",
      description: `Failed login attempt for email: ${email}`,
      metadata: { email },
      ip_address: ipAddress,
      user_agent: userAgent,
    });
  }

  async logDataAccess(
    organizationId: string,
    userId: string,
    entityType: string,
    entityId: string,
    action: "read" | "create" | "update" | "delete",
    oldValues?: Record<string, any>,
    newValues?: Record<string, any>
  ): Promise<void> {
    await this.logAction({
      organization_id: organizationId,
      user_id: userId,
      action: `${entityType}_${action}`,
      entity_type: entityType,
      entity_id: entityId,
      old_values: oldValues,
      new_values: newValues,
    });
  }

  async logPermissionChange(
    organizationId: string,
    adminUserId: string,
    targetUserId: string,
    oldRole: string,
    newRole: string
  ): Promise<void> {
    await this.logAction({
      organization_id: organizationId,
      user_id: adminUserId,
      action: "permission_change",
      entity_type: "user",
      entity_id: targetUserId,
      old_values: { role: oldRole },
      new_values: { role: newRole },
    });

    await this.logSecurityEvent({
      organization_id: organizationId,
      user_id: adminUserId,
      event_type: "permission_change",
      severity: "high",
      description: `User role changed from ${oldRole} to ${newRole}`,
      metadata: { targetUserId, oldRole, newRole },
    });
  }

  async logSuspiciousActivity(
    organizationId: string,
    userId: string,
    activityType: string,
    description: string,
    metadata?: Record<string, any>,
    ipAddress?: string
  ): Promise<void> {
    await this.logSecurityEvent({
      organization_id: organizationId,
      user_id: userId,
      event_type: "suspicious_activity",
      severity: "high",
      description: `${activityType}: ${description}`,
      metadata: { activityType, ...metadata },
      ip_address: ipAddress,
    });
  }

  async logDataExport(
    organizationId: string,
    userId: string,
    dataType: string,
    recordCount: number
  ): Promise<void> {
    await this.logAction({
      organization_id: organizationId,
      user_id: userId,
      action: "data_export",
      entity_type: "data",
      entity_id: dataType,
      new_values: { recordCount, exportedAt: new Date().toISOString() },
    });

    await this.logSecurityEvent({
      organization_id: organizationId,
      user_id: userId,
      event_type: "data_export",
      severity: "medium",
      description: `Data export: ${recordCount} ${dataType} records`,
      metadata: { dataType, recordCount },
    });
  }

  private getLogLevel(severity: string): "log" | "warn" | "error" {
=======
      this.logger.error('Failed to get security statistics', error);
      return null;
    }
  }

  /**
   * Helper to map severity to log level
   */
  private getLogLevel(severity: string): 'log' | 'warn' | 'error' {
>>>>>>> 8f0ba126
    switch (severity) {
      case "critical":
      case "high":
        return "error";
      case "medium":
        return "warn";
      default:
        return "log";
    }
  }
}<|MERGE_RESOLUTION|>--- conflicted
+++ resolved
@@ -1,10 +1,5 @@
-<<<<<<< HEAD
-import { Injectable, Logger } from "@nestjs/common";
-import { SupabaseService } from "../supabase/supabase.service";
-=======
 import { Injectable, Logger } from '@nestjs/common';
 import { PrismaService } from '../database/prisma.service';
->>>>>>> 8f0ba126
 
 export interface AuditLogEntry {
   id?: string;
@@ -21,17 +16,10 @@
 
 export interface SecurityEvent {
   id?: string;
-<<<<<<< HEAD
-  organization_id: string;
-  user_id?: string;
-  event_type: string;
-  severity: "low" | "medium" | "high" | "critical";
-=======
   organizationId: string;
   userId?: string;
   eventType: string;
   severity: 'low' | 'medium' | 'high' | 'critical';
->>>>>>> 8f0ba126
   description: string;
   metadata?: Record<string, any>;
   ipAddress?: string;
@@ -52,20 +40,6 @@
    */
   async logAction(entry: AuditLogEntry): Promise<void> {
     try {
-<<<<<<< HEAD
-      const { error } = await this.supabaseService.client
-        .from("audit_logs")
-        .insert({
-          ...entry,
-          created_at: new Date().toISOString(),
-        });
-
-      if (error) {
-        this.logger.error("Failed to create audit log entry", error);
-      }
-    } catch (error) {
-      this.logger.error("Error creating audit log entry", error);
-=======
       await this.prisma.renosAuditLog.create({
         data: {
           organizationId: entry.organizationId,
@@ -81,7 +55,6 @@
       });
     } catch (error) {
       this.logger.error('Failed to create audit log entry', error);
->>>>>>> 8f0ba126
     }
   }
 
@@ -109,15 +82,6 @@
 
       // Also log to audit log for traceability
       await this.logAction({
-<<<<<<< HEAD
-        organization_id: event.organization_id,
-        user_id: event.user_id,
-        action: "security_event",
-        entity_type: "security",
-        entity_id: event.event_type,
-        new_values: {
-          event_type: event.event_type,
-=======
         organizationId: event.organizationId,
         userId: event.userId,
         action: 'security_event',
@@ -125,7 +89,6 @@
         entityId: event.eventType,
         newValues: {
           eventType: event.eventType,
->>>>>>> 8f0ba126
           severity: event.severity,
           description: event.description,
           metadata: event.metadata,
@@ -136,19 +99,6 @@
 
       // Log to application logs for immediate monitoring
       const logLevel = this.getLogLevel(event.severity);
-<<<<<<< HEAD
-      this.logger[logLevel](
-        `Security Event: ${event.event_type} - ${event.description}`,
-        {
-          organizationId: event.organization_id,
-          userId: event.user_id,
-          severity: event.severity,
-          metadata: event.metadata,
-        }
-      );
-    } catch (error) {
-      this.logger.error("Error logging security event", error);
-=======
       this.logger[logLevel](`Security Event: ${event.eventType} - ${event.description}`, {
         organizationId: event.organizationId,
         userId: event.userId,
@@ -157,7 +107,6 @@
       });
     } catch (error) {
       this.logger.error('Failed to log security event', error);
->>>>>>> 8f0ba126
     }
   }
 
@@ -173,51 +122,6 @@
       startDate?: Date;
       endDate?: Date;
       limit?: number;
-<<<<<<< HEAD
-    } = {}
-  ): Promise<AuditLogEntry[]> {
-    try {
-      let query = this.supabaseService.client
-        .from("audit_logs")
-        .select("*")
-        .eq("organization_id", organizationId)
-        .order("created_at", { ascending: false });
-
-      if (filters.userId) {
-        query = query.eq("user_id", filters.userId);
-      }
-
-      if (filters.action) {
-        query = query.eq("action", filters.action);
-      }
-
-      if (filters.entityType) {
-        query = query.eq("entity_type", filters.entityType);
-      }
-
-      if (filters.dateFrom) {
-        query = query.gte("created_at", filters.dateFrom);
-      }
-
-      if (filters.dateTo) {
-        query = query.lte("created_at", filters.dateTo);
-      }
-
-      if (filters.limit) {
-        query = query.limit(filters.limit);
-      }
-
-      const { data, error } = await query;
-
-      if (error) {
-        throw new Error(`Failed to get audit logs: ${error.message}`);
-      }
-
-      return data || [];
-    } catch (error) {
-      this.logger.error("Error getting audit logs", error);
-      throw error;
-=======
     },
   ): Promise<any[]> {
     try {
@@ -242,7 +146,6 @@
     } catch (error) {
       this.logger.error('Failed to get audit logs', error);
       return [];
->>>>>>> 8f0ba126
     }
   }
 
@@ -259,72 +162,6 @@
       startDate?: Date;
       endDate?: Date;
       limit?: number;
-<<<<<<< HEAD
-    } = {}
-  ): Promise<AuditLogEntry[]> {
-    try {
-      let query = this.supabaseService.client
-        .from("audit_logs")
-        .select("*")
-        .eq("organization_id", organizationId)
-        .eq("action", "security_event")
-        .order("created_at", { ascending: false });
-
-      if (filters.severity) {
-        query = query.eq("new_values->severity", filters.severity);
-      }
-
-      if (filters.eventType) {
-        query = query.eq("entity_id", filters.eventType);
-      }
-
-      if (filters.dateFrom) {
-        query = query.gte("created_at", filters.dateFrom);
-      }
-
-      if (filters.dateTo) {
-        query = query.lte("created_at", filters.dateTo);
-      }
-
-      if (filters.limit) {
-        query = query.limit(filters.limit);
-      }
-
-      const { data, error } = await query;
-
-      if (error) {
-        throw new Error(`Failed to get security events: ${error.message}`);
-      }
-
-      return data || [];
-    } catch (error) {
-      this.logger.error("Error getting security events", error);
-      throw error;
-    }
-  }
-
-  async generateAuditReport(
-    organizationId: string,
-    dateFrom: string,
-    dateTo: string
-  ): Promise<{
-    summary: {
-      totalActions: number;
-      uniqueUsers: number;
-      topActions: Array<{ action: string; count: number }>;
-      securityEvents: number;
-    };
-    details: {
-      userActivity: Array<{ userId: string; actionCount: number }>;
-      entityChanges: Array<{ entityType: string; changeCount: number }>;
-      securityEventsByType: Array<{
-        eventType: string;
-        count: number;
-        severity: string;
-      }>;
-    };
-  }> {
-=======
     },
   ): Promise<any[]> {
     try {
@@ -360,7 +197,6 @@
     eventId: string,
     resolvedBy: string,
   ): Promise<void> {
->>>>>>> 8f0ba126
     try {
       await this.prisma.renosSecurityEvent.update({
         where: { id: eventId },
@@ -371,83 +207,6 @@
         },
       });
 
-<<<<<<< HEAD
-      const securityEvents = auditLogs.filter(
-        (log) => log.action === "security_event"
-      );
-
-      // Calculate summary statistics
-      const totalActions = auditLogs.length;
-      const uniqueUsers = new Set(
-        auditLogs.map((log) => log.user_id).filter(Boolean)
-      ).size;
-
-      // Top actions
-      const actionCounts = auditLogs.reduce(
-        (acc, log) => {
-          acc[log.action] = (acc[log.action] || 0) + 1;
-          return acc;
-        },
-        {} as Record<string, number>
-      );
-
-      const topActions = Object.entries(actionCounts)
-        .sort(([, a], [, b]) => b - a)
-        .slice(0, 10)
-        .map(([action, count]) => ({ action, count }));
-
-      // User activity
-      const userActivity = auditLogs.reduce(
-        (acc, log) => {
-          if (log.user_id) {
-            acc[log.user_id] = (acc[log.user_id] || 0) + 1;
-          }
-          return acc;
-        },
-        {} as Record<string, number>
-      );
-
-      const userActivityArray = Object.entries(userActivity)
-        .sort(([, a], [, b]) => b - a)
-        .map(([userId, actionCount]) => ({ userId, actionCount }));
-
-      // Entity changes
-      const entityChanges = auditLogs.reduce(
-        (acc, log) => {
-          acc[log.entity_type] = (acc[log.entity_type] || 0) + 1;
-          return acc;
-        },
-        {} as Record<string, number>
-      );
-
-      const entityChangesArray = Object.entries(entityChanges)
-        .sort(([, a], [, b]) => b - a)
-        .map(([entityType, changeCount]) => ({ entityType, changeCount }));
-
-      // Security events by type
-      const securityEventsByType = securityEvents.reduce(
-        (acc, event) => {
-          const eventType = event.entity_id || "unknown";
-          const severity = event.new_values?.severity || "unknown";
-          const key = `${eventType}:${severity}`;
-
-          if (!acc[key]) {
-            acc[key] = { eventType, count: 0, severity };
-          }
-          acc[key].count++;
-          return acc;
-        },
-        {} as Record<
-          string,
-          { eventType: string; count: number; severity: string }
-        >
-      );
-
-      const securityEventsByTypeArray = Object.values(
-        securityEventsByType
-      ).sort((a, b) => b.count - a.count);
-
-=======
       this.logger.log(`Security event ${eventId} resolved by ${resolvedBy}`);
     } catch (error) {
       this.logger.error('Failed to resolve security event', error);
@@ -498,7 +257,6 @@
         return acc;
       }, {} as Record<string, number>);
 
->>>>>>> 8f0ba126
       return {
         totalEvents,
         unresolvedEvents,
@@ -506,155 +264,6 @@
         period: `${days} days`,
       };
     } catch (error) {
-<<<<<<< HEAD
-      this.logger.error("Error generating audit report", error);
-      throw error;
-    }
-  }
-
-  // Specific audit logging methods
-  async logUserLogin(
-    organizationId: string,
-    userId: string,
-    ipAddress?: string,
-    userAgent?: string
-  ): Promise<void> {
-    await this.logAction({
-      organization_id: organizationId,
-      user_id: userId,
-      action: "user_login",
-      entity_type: "user",
-      entity_id: userId,
-      ip_address: ipAddress,
-      user_agent: userAgent,
-    });
-  }
-
-  async logUserLogout(
-    organizationId: string,
-    userId: string,
-    ipAddress?: string
-  ): Promise<void> {
-    await this.logAction({
-      organization_id: organizationId,
-      user_id: userId,
-      action: "user_logout",
-      entity_type: "user",
-      entity_id: userId,
-      ip_address: ipAddress,
-    });
-  }
-
-  async logFailedLogin(
-    organizationId: string,
-    email: string,
-    ipAddress?: string,
-    userAgent?: string
-  ): Promise<void> {
-    await this.logSecurityEvent({
-      organization_id: organizationId,
-      event_type: "failed_login",
-      severity: "medium",
-      description: `Failed login attempt for email: ${email}`,
-      metadata: { email },
-      ip_address: ipAddress,
-      user_agent: userAgent,
-    });
-  }
-
-  async logDataAccess(
-    organizationId: string,
-    userId: string,
-    entityType: string,
-    entityId: string,
-    action: "read" | "create" | "update" | "delete",
-    oldValues?: Record<string, any>,
-    newValues?: Record<string, any>
-  ): Promise<void> {
-    await this.logAction({
-      organization_id: organizationId,
-      user_id: userId,
-      action: `${entityType}_${action}`,
-      entity_type: entityType,
-      entity_id: entityId,
-      old_values: oldValues,
-      new_values: newValues,
-    });
-  }
-
-  async logPermissionChange(
-    organizationId: string,
-    adminUserId: string,
-    targetUserId: string,
-    oldRole: string,
-    newRole: string
-  ): Promise<void> {
-    await this.logAction({
-      organization_id: organizationId,
-      user_id: adminUserId,
-      action: "permission_change",
-      entity_type: "user",
-      entity_id: targetUserId,
-      old_values: { role: oldRole },
-      new_values: { role: newRole },
-    });
-
-    await this.logSecurityEvent({
-      organization_id: organizationId,
-      user_id: adminUserId,
-      event_type: "permission_change",
-      severity: "high",
-      description: `User role changed from ${oldRole} to ${newRole}`,
-      metadata: { targetUserId, oldRole, newRole },
-    });
-  }
-
-  async logSuspiciousActivity(
-    organizationId: string,
-    userId: string,
-    activityType: string,
-    description: string,
-    metadata?: Record<string, any>,
-    ipAddress?: string
-  ): Promise<void> {
-    await this.logSecurityEvent({
-      organization_id: organizationId,
-      user_id: userId,
-      event_type: "suspicious_activity",
-      severity: "high",
-      description: `${activityType}: ${description}`,
-      metadata: { activityType, ...metadata },
-      ip_address: ipAddress,
-    });
-  }
-
-  async logDataExport(
-    organizationId: string,
-    userId: string,
-    dataType: string,
-    recordCount: number
-  ): Promise<void> {
-    await this.logAction({
-      organization_id: organizationId,
-      user_id: userId,
-      action: "data_export",
-      entity_type: "data",
-      entity_id: dataType,
-      new_values: { recordCount, exportedAt: new Date().toISOString() },
-    });
-
-    await this.logSecurityEvent({
-      organization_id: organizationId,
-      user_id: userId,
-      event_type: "data_export",
-      severity: "medium",
-      description: `Data export: ${recordCount} ${dataType} records`,
-      metadata: { dataType, recordCount },
-    });
-  }
-
-  private getLogLevel(severity: string): "log" | "warn" | "error" {
-=======
       this.logger.error('Failed to get security statistics', error);
       return null;
     }
@@ -664,15 +273,14 @@
    * Helper to map severity to log level
    */
   private getLogLevel(severity: string): 'log' | 'warn' | 'error' {
->>>>>>> 8f0ba126
     switch (severity) {
-      case "critical":
-      case "high":
-        return "error";
-      case "medium":
-        return "warn";
+      case 'critical':
+      case 'high':
+        return 'error';
+      case 'medium':
+        return 'warn';
       default:
-        return "log";
+        return 'log';
     }
   }
 }