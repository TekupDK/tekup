<<<<<<< HEAD
import { Test, TestingModule } from "@nestjs/testing";
import { AuthService } from "./auth.service";
import { JwtService } from "@nestjs/jwt";
import { ConfigService } from "@nestjs/config";
import { SupabaseService } from "../supabase/supabase.service";
import { UnauthorizedException, BadRequestException, ConflictException } from "@nestjs/common";
import { UserRole } from "../common/enums/user-role.enum";

describe("AuthService", () => {
=======
import { Test, TestingModule } from '@nestjs/testing';
import { JwtService } from '@nestjs/jwt';
import { ConfigService } from '@nestjs/config';
import {
  ConflictException,
  UnauthorizedException,
  NotFoundException,
} from '@nestjs/common';
import * as bcrypt from 'bcrypt';
import { AuthService } from './auth.service';
import { PrismaService } from '../database/prisma.service';
import { UserRole } from './entities/user.entity';
import {
  createMockPrismaService,
  mockUser,
  MockPrismaService,
} from '../../test/test-utils';

// Mock bcrypt
jest.mock('bcrypt');
const mockedBcrypt = bcrypt as jest.Mocked<typeof bcrypt>;

describe('AuthService', () => {
>>>>>>> 8f0ba126
  let service: AuthService;
  let prismaService: MockPrismaService;
  let jwtService: JwtService;
<<<<<<< HEAD
  let configService: ConfigService;
  let supabaseService: SupabaseService;

  const mockUserId = "user-123";
  const mockEmail = "test@example.com";
  const mockOrganizationId = "org-123";
  const mockPassword = "password123";

  const mockUser = {
    id: mockUserId,
    organization_id: mockOrganizationId,
    email: mockEmail,
    name: "John Doe",
    role: UserRole.ADMIN,
    phone: "+45 12345678",
    is_active: true,
    avatar_url: null,
    last_login_at: null,
    created_at: new Date().toISOString(),
    updated_at: new Date().toISOString(),
  };

  const mockAuthUser = {
    user: {
      id: mockUserId,
      email: mockEmail,
      email_confirm_at: new Date().toISOString(),
      user_metadata: {
        name: mockUser.name,
        role: mockUser.role,
        organization_id: mockOrganizationId,
      },
    },
    session: {
      access_token: "mock-access-token",
      refresh_token: "mock-refresh-token",
    },
  };

  const mockSupabaseResponse = (data: any = null, error: any = null) => ({
    data,
    error,
  });

  const mockSupabaseQuery = () => {
    const query = {
      from: jest.fn().mockReturnThis(),
      select: jest.fn().mockReturnThis(),
      insert: jest.fn().mockReturnThis(),
      update: jest.fn().mockReturnThis(),
      eq: jest.fn().mockReturnThis(),
      single: jest.fn(),
    };
    return query;
  };

  beforeEach(async () => {
    const mockSupabaseClient = {
      ...mockSupabaseQuery(),
      auth: {
        signInWithPassword: jest.fn(),
        resetPasswordForEmail: jest.fn(),
        updateUser: jest.fn(),
        admin: {
          getUserByEmail: jest.fn(),
          createUser: jest.fn(),
          deleteUser: jest.fn(),
        },
      },
    };
=======

  const mockJwtService = {
    sign: jest.fn().mockReturnValue('mock.jwt.token'),
    verify: jest.fn(),
  };

  const mockConfigService = {
    get: jest.fn((key: string) => {
      const config: Record<string, string> = {
        JWT_SECRET: 'test-secret',
        JWT_EXPIRES_IN: '15m',
      };
      return config[key];
    }),
  };

  beforeEach(async () => {
    prismaService = createMockPrismaService();
>>>>>>> 8f0ba126

    const module: TestingModule = await Test.createTestingModule({
      providers: [
        AuthService,
        {
          provide: PrismaService,
          useValue: prismaService,
        },
        {
          provide: JwtService,
<<<<<<< HEAD
          useValue: {
            sign: jest.fn().mockReturnValue("signed-jwt-token"),
          },
        },
        {
          provide: ConfigService,
          useValue: {
            get: jest.fn((key: string) => {
              if (key === "FRONTEND_URL") return "http://localhost:3000";
              return null;
            }),
          },
        },
        {
          provide: SupabaseService,
          useValue: {
            client: mockSupabaseClient,
          },
=======
          useValue: mockJwtService,
        },
        {
          provide: ConfigService,
          useValue: mockConfigService,
>>>>>>> 8f0ba126
        },
      ],
    }).compile();

    service = module.get<AuthService>(AuthService);
    jwtService = module.get<JwtService>(JwtService);
<<<<<<< HEAD
    configService = module.get<ConfigService>(ConfigService);
    supabaseService = module.get<SupabaseService>(SupabaseService);
=======
>>>>>>> 8f0ba126
  });

  afterEach(() => {
    jest.clearAllMocks();
  });

  it("should be defined", () => {
    expect(service).toBeDefined();
  });

<<<<<<< HEAD
  describe("register", () => {
    const createUserDto = {
      email: mockEmail,
      password: mockPassword,
      name: "John Doe",
      role: UserRole.ADMIN,
      organizationId: mockOrganizationId,
      phone: "+45 12345678",
    };

    it("should register a new user successfully", async () => {
      const mockClient = supabaseService.client as any;

      // Mock user doesn't exist
      mockClient.auth.admin.getUserByEmail.mockResolvedValueOnce(
        mockSupabaseResponse({ user: null })
      );

      // Mock auth user creation
      mockClient.auth.admin.createUser.mockResolvedValueOnce(
        mockSupabaseResponse(mockAuthUser)
      );

      // Mock database user creation
      mockClient.single.mockResolvedValueOnce(
        mockSupabaseResponse(mockUser)
      );

      const result = await service.register(createUserDto);

      expect(result).toHaveProperty("user");
      expect(result).toHaveProperty("accessToken");
      expect(result.user).toEqual(mockUser);
      expect(result.accessToken).toBe("signed-jwt-token");
      expect(jwtService.sign).toHaveBeenCalledWith({
        sub: mockUserId,
        email: mockEmail,
        role: UserRole.ADMIN,
        organizationId: mockOrganizationId,
      });
    });

    it("should throw ConflictException if user already exists", async () => {
      const mockClient = supabaseService.client as any;

      mockClient.auth.admin.getUserByEmail.mockResolvedValueOnce(
        mockSupabaseResponse({ user: mockAuthUser.user })
      );

      await expect(service.register(createUserDto)).rejects.toThrow(
        ConflictException
      );
      await expect(service.register(createUserDto)).rejects.toThrow(
        "User with this email already exists"
      );
    });

    it("should throw BadRequestException if auth user creation fails", async () => {
      const mockClient = supabaseService.client as any;

      mockClient.auth.admin.getUserByEmail.mockResolvedValueOnce(
        mockSupabaseResponse({ user: null })
      );

      mockClient.auth.admin.createUser.mockResolvedValueOnce(
        mockSupabaseResponse(null, { message: "Auth error" })
      );

      await expect(service.register(createUserDto)).rejects.toThrow(
        BadRequestException
      );
    });

    it("should cleanup auth user if database insert fails", async () => {
      const mockClient = supabaseService.client as any;

      mockClient.auth.admin.getUserByEmail.mockResolvedValueOnce(
        mockSupabaseResponse({ user: null })
      );

      mockClient.auth.admin.createUser.mockResolvedValueOnce(
        mockSupabaseResponse(mockAuthUser)
      );

      mockClient.single.mockResolvedValueOnce(
        mockSupabaseResponse(null, { message: "Database error" })
      );

      await expect(service.register(createUserDto)).rejects.toThrow(
        BadRequestException
      );

      expect(mockClient.auth.admin.deleteUser).toHaveBeenCalledWith(
        mockAuthUser.user.id
      );
    });
  });

  describe("login", () => {
    const loginDto = {
      email: mockEmail,
      password: mockPassword,
    };

    it("should login user successfully", async () => {
      const mockClient = supabaseService.client as any;

      // Mock auth login
      mockClient.auth.signInWithPassword.mockResolvedValueOnce(
        mockSupabaseResponse(mockAuthUser)
      );

      // Mock get user profile
      mockClient.single.mockResolvedValueOnce(
        mockSupabaseResponse(mockUser)
      );

      // Mock update last login
      mockClient.mockResolvedValueOnce(mockSupabaseResponse(null));

      const result = await service.login(loginDto);

      expect(result).toHaveProperty("user");
      expect(result).toHaveProperty("accessToken");
      expect(result.user).toEqual(mockUser);
      expect(result.accessToken).toBe("signed-jwt-token");
      expect(mockClient.auth.signInWithPassword).toHaveBeenCalledWith({
        email: mockEmail,
        password: mockPassword,
      });
    });

    it("should throw UnauthorizedException for invalid credentials", async () => {
      const mockClient = supabaseService.client as any;

      mockClient.auth.signInWithPassword.mockResolvedValueOnce(
        mockSupabaseResponse(null, { message: "Invalid credentials" })
      );

      await expect(service.login(loginDto)).rejects.toThrow(
        UnauthorizedException
      );
      await expect(service.login(loginDto)).rejects.toThrow(
        "Invalid credentials"
      );
    });

    it("should throw UnauthorizedException if user profile not found", async () => {
      const mockClient = supabaseService.client as any;

      mockClient.auth.signInWithPassword.mockResolvedValueOnce(
        mockSupabaseResponse(mockAuthUser)
      );

      mockClient.single.mockResolvedValueOnce(
        mockSupabaseResponse(null, { message: "Not found" })
      );

      await expect(service.login(loginDto)).rejects.toThrow(
        UnauthorizedException
      );
      await expect(service.login(loginDto)).rejects.toThrow(
        "User profile not found"
      );
    });

    it("should throw UnauthorizedException for deactivated user", async () => {
      const mockClient = supabaseService.client as any;

      mockClient.auth.signInWithPassword.mockResolvedValueOnce(
        mockSupabaseResponse(mockAuthUser)
      );

      const deactivatedUser = { ...mockUser, is_active: false };
      mockClient.single.mockResolvedValueOnce(
        mockSupabaseResponse(deactivatedUser)
      );

      await expect(service.login(loginDto)).rejects.toThrow(
        UnauthorizedException
      );
      await expect(service.login(loginDto)).rejects.toThrow(
        "User account is deactivated"
      );
    });

    it("should update last login timestamp", async () => {
      const mockClient = supabaseService.client as any;

      mockClient.auth.signInWithPassword.mockResolvedValueOnce(
        mockSupabaseResponse(mockAuthUser)
      );

      mockClient.single.mockResolvedValueOnce(
        mockSupabaseResponse(mockUser)
      );

      mockClient.mockResolvedValueOnce(mockSupabaseResponse(null));

      await service.login(loginDto);

      expect(mockClient.update).toHaveBeenCalledWith(
        expect.objectContaining({
          last_login_at: expect.any(String),
        })
      );
    });
  });

  describe("refreshToken", () => {
    it("should refresh token for active user", async () => {
      const mockClient = supabaseService.client as any;

      mockClient.single.mockResolvedValueOnce(
        mockSupabaseResponse(mockUser)
      );

      const result = await service.refreshToken(mockUserId);

      expect(result).toHaveProperty("accessToken");
      expect(result.accessToken).toBe("signed-jwt-token");
      expect(jwtService.sign).toHaveBeenCalledWith({
        sub: mockUserId,
        email: mockEmail,
        role: UserRole.ADMIN,
        organizationId: mockOrganizationId,
      });
    });

    it("should throw UnauthorizedException if user not found", async () => {
      const mockClient = supabaseService.client as any;

      mockClient.single.mockResolvedValueOnce(
        mockSupabaseResponse(null, { message: "Not found" })
      );

      await expect(service.refreshToken(mockUserId)).rejects.toThrow(
        UnauthorizedException
      );
    });

    it("should throw UnauthorizedException for deactivated user", async () => {
      const mockClient = supabaseService.client as any;

      const deactivatedUser = { ...mockUser, is_active: false };
      mockClient.single.mockResolvedValueOnce(
        mockSupabaseResponse(deactivatedUser)
      );

      await expect(service.refreshToken(mockUserId)).rejects.toThrow(
        UnauthorizedException
      );
    });
  });

  describe("requestPasswordReset", () => {
    it("should send password reset email successfully", async () => {
      const mockClient = supabaseService.client as any;

      mockClient.auth.resetPasswordForEmail.mockResolvedValueOnce(
        mockSupabaseResponse(null)
      );

      const result = await service.requestPasswordReset(mockEmail);

      expect(result).toEqual({
        message: "Password reset email sent successfully",
=======
  describe('register', () => {
    it('should register a new user successfully', async () => {
      const createUserDto = {
        email: 'new@example.com',
        password: 'password123',
        name: 'New User',
        phone: '+45 11223344',
        role: UserRole.EMPLOYEE,
      };

      const hashedPassword = 'hashed_password';
      mockedBcrypt.hash.mockResolvedValue(hashedPassword as never);

      const createdUser = {
        id: 'new-user-123',
        email: createUserDto.email,
        name: createUserDto.name,
        phone: createUserDto.phone,
        passwordHash: hashedPassword,
        role: UserRole.EMPLOYEE,
        isActive: true,
        lastLoginAt: null,
        createdAt: new Date(),
        updatedAt: new Date(),
      };

      prismaService.renosUser.findUnique.mockResolvedValue(null);
      prismaService.renosUser.create.mockResolvedValue(createdUser);

      const result = await service.register(createUserDto);

      expect(result.user.email).toBe(createUserDto.email);
      expect(result.user).not.toHaveProperty('passwordHash');
      expect(result.accessToken).toBe('mock.jwt.token');
      expect(mockedBcrypt.hash).toHaveBeenCalledWith(
        createUserDto.password,
        10,
      );
      expect(prismaService.renosUser.create).toHaveBeenCalledWith({
        data: {
          email: createUserDto.email,
          name: createUserDto.name,
          phone: createUserDto.phone,
          passwordHash: hashedPassword,
          role: UserRole.EMPLOYEE,
          isActive: true,
        },
>>>>>>> 8f0ba126
      });
      expect(mockClient.auth.resetPasswordForEmail).toHaveBeenCalledWith(
        mockEmail,
        {
          redirectTo: "http://localhost:3000/auth/reset-password",
        }
      );
    });

    it("should throw BadRequestException on error", async () => {
      const mockClient = supabaseService.client as any;

      mockClient.auth.resetPasswordForEmail.mockResolvedValueOnce(
        mockSupabaseResponse(null, { message: "Email service error" })
      );

      await expect(service.requestPasswordReset(mockEmail)).rejects.toThrow(
        BadRequestException
      );
    });
  });

  describe("resetPassword", () => {
    const resetPasswordDto = {
      token: "reset-token",
      password: "newPassword123",
    };

<<<<<<< HEAD
    it("should reset password successfully", async () => {
      const mockClient = supabaseService.client as any;

      mockClient.auth.updateUser.mockResolvedValueOnce(
        mockSupabaseResponse(null)
      );

      const result = await service.resetPassword(resetPasswordDto);

      expect(result).toEqual({ message: "Password reset successfully" });
      expect(mockClient.auth.updateUser).toHaveBeenCalledWith({
        password: resetPasswordDto.password,
      });
    });

    it("should throw BadRequestException on error", async () => {
      const mockClient = supabaseService.client as any;

      mockClient.auth.updateUser.mockResolvedValueOnce(
        mockSupabaseResponse(null, { message: "Update error" })
      );

      await expect(service.resetPassword(resetPasswordDto)).rejects.toThrow(
        BadRequestException
      );
    });
  });

  describe("changePassword", () => {
    const changePasswordDto = {
      currentPassword: "oldPassword123",
      newPassword: "newPassword123",
    };

    it("should change password successfully", async () => {
      const mockClient = supabaseService.client as any;

      // Mock get user email
      mockClient.single.mockResolvedValueOnce(
        mockSupabaseResponse({ email: mockEmail })
      );

      // Mock verify current password
      mockClient.auth.signInWithPassword.mockResolvedValueOnce(
        mockSupabaseResponse(mockAuthUser)
      );

      // Mock update password
      mockClient.auth.updateUser.mockResolvedValueOnce(
        mockSupabaseResponse(null)
      );

      const result = await service.changePassword(mockUserId, changePasswordDto);

      expect(result).toEqual({ message: "Password changed successfully" });
      expect(mockClient.auth.signInWithPassword).toHaveBeenCalledWith({
        email: mockEmail,
        password: changePasswordDto.currentPassword,
      });
      expect(mockClient.auth.updateUser).toHaveBeenCalledWith({
        password: changePasswordDto.newPassword,
      });
    });

    it("should throw UnauthorizedException if user not found", async () => {
      const mockClient = supabaseService.client as any;

      mockClient.single.mockResolvedValueOnce(mockSupabaseResponse(null));

      await expect(
        service.changePassword(mockUserId, changePasswordDto)
      ).rejects.toThrow(UnauthorizedException);
    });

    it("should throw UnauthorizedException if current password is incorrect", async () => {
      const mockClient = supabaseService.client as any;

      mockClient.single.mockResolvedValueOnce(
        mockSupabaseResponse({ email: mockEmail })
      );

      mockClient.auth.signInWithPassword.mockResolvedValueOnce(
        mockSupabaseResponse(null, { message: "Invalid credentials" })
      );

      await expect(
        service.changePassword(mockUserId, changePasswordDto)
      ).rejects.toThrow(UnauthorizedException);
      await expect(
        service.changePassword(mockUserId, changePasswordDto)
      ).rejects.toThrow("Current password is incorrect");
    });

    it("should throw BadRequestException if password update fails", async () => {
      const mockClient = supabaseService.client as any;

      mockClient.single.mockResolvedValueOnce(
        mockSupabaseResponse({ email: mockEmail })
      );

      mockClient.auth.signInWithPassword.mockResolvedValueOnce(
        mockSupabaseResponse(mockAuthUser)
      );

      mockClient.auth.updateUser.mockResolvedValueOnce(
        mockSupabaseResponse(null, { message: "Update failed" })
      );

      await expect(
        service.changePassword(mockUserId, changePasswordDto)
      ).rejects.toThrow(BadRequestException);
    });
  });

  describe("validateUser", () => {
    it("should validate active user successfully", async () => {
      const mockClient = supabaseService.client as any;

      mockClient.single.mockResolvedValueOnce(
        mockSupabaseResponse(mockUser)
      );

      const result = await service.validateUser(mockUserId);

      expect(result).toEqual(mockUser);
    });

    it("should throw UnauthorizedException if user not found", async () => {
      const mockClient = supabaseService.client as any;

      mockClient.single.mockResolvedValueOnce(
        mockSupabaseResponse(null, { message: "Not found" })
      );

      await expect(service.validateUser(mockUserId)).rejects.toThrow(
        UnauthorizedException
      );
    });

    it("should throw UnauthorizedException for deactivated user", async () => {
      const mockClient = supabaseService.client as any;

      const deactivatedUser = { ...mockUser, is_active: false };
      mockClient.single.mockResolvedValueOnce(
        mockSupabaseResponse(deactivatedUser)
      );

      await expect(service.validateUser(mockUserId)).rejects.toThrow(
        UnauthorizedException
      );
    });
  });

  describe("updateProfile", () => {
    const updateData = {
      name: "Jane Doe",
      phone: "+45 87654321",
    };

    it("should update user profile successfully", async () => {
      const mockClient = supabaseService.client as any;

      const updatedUser = { ...mockUser, ...updateData };
      mockClient.single.mockResolvedValueOnce(
        mockSupabaseResponse(updatedUser)
      );

      const result = await service.updateProfile(mockUserId, updateData);

      expect(result).toEqual(updatedUser);
      expect(mockClient.update).toHaveBeenCalled();
    });

    it("should not allow updating restricted fields", async () => {
      const mockClient = supabaseService.client as any;

      const restrictedUpdate = {
        id: "new-id",
        organization_id: "new-org",
        role: UserRole.OWNER,
        name: "New Name",
      };

      mockClient.single.mockResolvedValueOnce(
        mockSupabaseResponse(mockUser)
      );

      await service.updateProfile(mockUserId, restrictedUpdate);

      // Verify that restricted fields are not in the update call
      const updateCall = mockClient.update.mock.calls[0][0];
      expect(updateCall).not.toHaveProperty("id");
      expect(updateCall).not.toHaveProperty("organization_id");
      expect(updateCall).not.toHaveProperty("role");
      expect(updateCall).toHaveProperty("name");
    });

    it("should throw BadRequestException on update error", async () => {
      const mockClient = supabaseService.client as any;

      mockClient.single.mockResolvedValueOnce(
        mockSupabaseResponse(null, { message: "Update error" })
      );

      await expect(
        service.updateProfile(mockUserId, updateData)
      ).rejects.toThrow(BadRequestException);
    });
  });

  describe("deactivateUser", () => {
    it("should deactivate user successfully", async () => {
      const mockClient = supabaseService.client as any;

      mockClient.mockResolvedValueOnce(mockSupabaseResponse(null));

      const result = await service.deactivateUser(mockUserId);

      expect(result).toEqual({ message: "User deactivated successfully" });
      expect(mockClient.update).toHaveBeenCalledWith({ is_active: false });
      expect(mockClient.eq).toHaveBeenCalledWith("id", mockUserId);
    });

    it("should throw BadRequestException on error", async () => {
      const mockClient = supabaseService.client as any;

      mockClient.mockResolvedValueOnce(
        mockSupabaseResponse(null, { message: "Deactivation error" })
      );

      await expect(service.deactivateUser(mockUserId)).rejects.toThrow(
        BadRequestException
      );
    });
  });

  describe("activateUser", () => {
    it("should activate user successfully", async () => {
      const mockClient = supabaseService.client as any;

      mockClient.mockResolvedValueOnce(mockSupabaseResponse(null));

      const result = await service.activateUser(mockUserId);

      expect(result).toEqual({ message: "User activated successfully" });
      expect(mockClient.update).toHaveBeenCalledWith({ is_active: true });
      expect(mockClient.eq).toHaveBeenCalledWith("id", mockUserId);
    });

    it("should throw BadRequestException on error", async () => {
      const mockClient = supabaseService.client as any;

      mockClient.mockResolvedValueOnce(
        mockSupabaseResponse(null, { message: "Activation error" })
      );

      await expect(service.activateUser(mockUserId)).rejects.toThrow(
        BadRequestException
      );
    });
  });

  describe("getUsersByOrganization", () => {
    it("should get all users for organization", async () => {
      const mockClient = supabaseService.client as any;

      const mockUsers = [mockUser, { ...mockUser, id: "user-456" }];
      mockClient.mockResolvedValueOnce(mockSupabaseResponse(mockUsers));

      const result = await service.getUsersByOrganization(mockOrganizationId);

      expect(result).toEqual(mockUsers);
      expect(mockClient.eq).toHaveBeenCalledWith(
        "organization_id",
        mockOrganizationId
      );
    });

    it("should filter by role when specified", async () => {
      const mockClient = supabaseService.client as any;

      const mockUsers = [mockUser];
      mockClient.mockResolvedValueOnce(mockSupabaseResponse(mockUsers));

      const result = await service.getUsersByOrganization(
        mockOrganizationId,
        UserRole.ADMIN
      );

      expect(result).toEqual(mockUsers);
      expect(mockClient.eq).toHaveBeenCalledWith("role", UserRole.ADMIN);
    });

    it("should return empty array if no users found", async () => {
      const mockClient = supabaseService.client as any;

      mockClient.mockResolvedValueOnce(mockSupabaseResponse(null));

      const result = await service.getUsersByOrganization(mockOrganizationId);

      expect(result).toEqual([]);
    });

    it("should throw BadRequestException on database error", async () => {
      const mockClient = supabaseService.client as any;

      mockClient.mockResolvedValueOnce(
        mockSupabaseResponse(null, { message: "Database error" })
      );

      await expect(
        service.getUsersByOrganization(mockOrganizationId)
      ).rejects.toThrow(BadRequestException);
=======
    it('should throw ConflictException if user already exists', async () => {
      const createUserDto = {
        email: 'existing@example.com',
        password: 'password123',
        name: 'Existing User',
      };

      prismaService.renosUser.findUnique.mockResolvedValue(mockUser);

      await expect(service.register(createUserDto)).rejects.toThrow(
        ConflictException,
      );
      await expect(service.register(createUserDto)).rejects.toThrow(
        'User with this email already exists',
      );
    });

    it('should default to EMPLOYEE role if not specified', async () => {
      const createUserDto = {
        email: 'new@example.com',
        password: 'password123',
        name: 'New User',
      };

      const hashedPassword = 'hashed_password';
      mockedBcrypt.hash.mockResolvedValue(hashedPassword as never);

      const createdUser = {
        ...mockUser,
        email: createUserDto.email,
        role: UserRole.EMPLOYEE,
      };

      prismaService.renosUser.findUnique.mockResolvedValue(null);
      prismaService.renosUser.create.mockResolvedValue(createdUser);

      await service.register(createUserDto);

      expect(prismaService.renosUser.create).toHaveBeenCalledWith({
        data: expect.objectContaining({
          role: UserRole.EMPLOYEE,
        }),
      });
    });
  });

  describe('login', () => {
    it('should login successfully with valid credentials', async () => {
      const loginDto = {
        email: 'test@example.com',
        password: 'password123',
      };

      mockedBcrypt.compare.mockResolvedValue(true as never);
      prismaService.renosUser.findUnique.mockResolvedValue(mockUser);
      prismaService.renosUser.update.mockResolvedValue({
        ...mockUser,
        lastLoginAt: new Date(),
      });

      const result = await service.login(loginDto);

      expect(result.user.email).toBe(mockUser.email);
      expect(result.user).not.toHaveProperty('passwordHash');
      expect(result.accessToken).toBe('mock.jwt.token');
      expect(mockedBcrypt.compare).toHaveBeenCalledWith(
        loginDto.password,
        mockUser.passwordHash,
      );
      expect(prismaService.renosUser.update).toHaveBeenCalledWith({
        where: { id: mockUser.id },
        data: { lastLoginAt: expect.any(Date) },
      });
    });

    it('should throw UnauthorizedException if user not found', async () => {
      const loginDto = {
        email: 'nonexistent@example.com',
        password: 'password123',
      };

      prismaService.renosUser.findUnique.mockResolvedValue(null);

      await expect(service.login(loginDto)).rejects.toThrow(
        UnauthorizedException,
      );
      await expect(service.login(loginDto)).rejects.toThrow(
        'Invalid credentials',
      );
    });

    it('should throw UnauthorizedException if account is inactive', async () => {
      const loginDto = {
        email: 'test@example.com',
        password: 'password123',
      };

      const inactiveUser = { ...mockUser, isActive: false };
      prismaService.renosUser.findUnique.mockResolvedValue(inactiveUser);

      await expect(service.login(loginDto)).rejects.toThrow(
        UnauthorizedException,
      );
      await expect(service.login(loginDto)).rejects.toThrow(
        'Account is deactivated',
      );
    });

    it('should throw UnauthorizedException if password is invalid', async () => {
      const loginDto = {
        email: 'test@example.com',
        password: 'wrongpassword',
      };

      mockedBcrypt.compare.mockResolvedValue(false as never);
      prismaService.renosUser.findUnique.mockResolvedValue(mockUser);

      await expect(service.login(loginDto)).rejects.toThrow(
        UnauthorizedException,
      );
      await expect(service.login(loginDto)).rejects.toThrow(
        'Invalid credentials',
      );
    });
  });

  describe('refreshToken', () => {
    it('should refresh token for valid user', async () => {
      prismaService.renosUser.findUnique.mockResolvedValue(mockUser);

      const result = await service.refreshToken(mockUser.id);

      expect(result.accessToken).toBe('mock.jwt.token');
      expect(jwtService.sign).toHaveBeenCalledWith({
        sub: mockUser.id,
        email: mockUser.email,
        role: mockUser.role,
      });
>>>>>>> 8f0ba126
    });

    it('should throw UnauthorizedException if user not found', async () => {
      prismaService.renosUser.findUnique.mockResolvedValue(null);

      await expect(service.refreshToken('nonexistent')).rejects.toThrow(
        UnauthorizedException,
      );
      await expect(service.refreshToken('nonexistent')).rejects.toThrow(
        'User not found',
      );
    });

    it('should throw UnauthorizedException if account is inactive', async () => {
      const inactiveUser = { ...mockUser, isActive: false };
      prismaService.renosUser.findUnique.mockResolvedValue(inactiveUser);

      await expect(service.refreshToken(mockUser.id)).rejects.toThrow(
        UnauthorizedException,
      );
      await expect(service.refreshToken(mockUser.id)).rejects.toThrow(
        'Account is deactivated',
      );
    });
  });

  describe('validateUser', () => {
    it('should validate and return user without password', async () => {
      prismaService.renosUser.findUnique.mockResolvedValue(mockUser);

      const result = await service.validateUser(mockUser.id);

      expect(result.email).toBe(mockUser.email);
      expect(result).not.toHaveProperty('passwordHash');
    });

    it('should throw UnauthorizedException if user not found', async () => {
      prismaService.renosUser.findUnique.mockResolvedValue(null);

      await expect(service.validateUser('nonexistent')).rejects.toThrow(
        UnauthorizedException,
      );
    });

    it('should throw UnauthorizedException if account is inactive', async () => {
      const inactiveUser = { ...mockUser, isActive: false };
      prismaService.renosUser.findUnique.mockResolvedValue(inactiveUser);

      await expect(service.validateUser(mockUser.id)).rejects.toThrow(
        UnauthorizedException,
      );
    });
  });

  describe('getUserById', () => {
    it('should return user by id without password', async () => {
      prismaService.renosUser.findUnique.mockResolvedValue(mockUser);

      const result = await service.getUserById(mockUser.id);

      expect(result.email).toBe(mockUser.email);
      expect(result).not.toHaveProperty('passwordHash');
    });

    it('should throw NotFoundException if user not found', async () => {
      prismaService.renosUser.findUnique.mockResolvedValue(null);

      await expect(service.getUserById('nonexistent')).rejects.toThrow(
        NotFoundException,
      );
    });
  });

  describe('updateProfile', () => {
    it('should update user profile', async () => {
      const updateDto = {
        name: 'Updated Name',
        phone: '+45 99887766',
      };

      const updatedUser = {
        ...mockUser,
        ...updateDto,
      };

      prismaService.renosUser.update.mockResolvedValue(updatedUser);

      const result = await service.updateProfile(mockUser.id, updateDto);

      expect(result.name).toBe(updateDto.name);
      expect(result.phone).toBe(updateDto.phone);
      expect(result).not.toHaveProperty('passwordHash');
      expect(prismaService.renosUser.update).toHaveBeenCalledWith({
        where: { id: mockUser.id },
        data: updateDto,
      });
    });
  });

  describe('changePassword', () => {
    it('should change password successfully', async () => {
      const oldPassword = 'oldPassword123';
      const newPassword = 'newPassword456';
      const newHashedPassword = 'new_hashed_password';

      mockedBcrypt.compare.mockResolvedValue(true as never);
      mockedBcrypt.hash.mockResolvedValue(newHashedPassword as never);
      prismaService.renosUser.findUnique.mockResolvedValue(mockUser);
      prismaService.renosUser.update.mockResolvedValue({
        ...mockUser,
        passwordHash: newHashedPassword,
      });

      await service.changePassword(mockUser.id, oldPassword, newPassword);

      expect(mockedBcrypt.compare).toHaveBeenCalledWith(
        oldPassword,
        mockUser.passwordHash,
      );
      expect(mockedBcrypt.hash).toHaveBeenCalledWith(newPassword, 10);
      expect(prismaService.renosUser.update).toHaveBeenCalledWith({
        where: { id: mockUser.id },
        data: { passwordHash: newHashedPassword },
      });
    });

    it('should throw NotFoundException if user not found', async () => {
      prismaService.renosUser.findUnique.mockResolvedValue(null);

      await expect(
        service.changePassword('nonexistent', 'old', 'new'),
      ).rejects.toThrow(NotFoundException);
    });

    it('should throw UnauthorizedException if old password is incorrect', async () => {
      const oldPassword = 'wrongPassword';
      const newPassword = 'newPassword456';

      mockedBcrypt.compare.mockResolvedValue(false as never);
      prismaService.renosUser.findUnique.mockResolvedValue(mockUser);

      await expect(
        service.changePassword(mockUser.id, oldPassword, newPassword),
      ).rejects.toThrow(UnauthorizedException);
      await expect(
        service.changePassword(mockUser.id, oldPassword, newPassword),
      ).rejects.toThrow('Current password is incorrect');
    });
  });
});<|MERGE_RESOLUTION|>--- conflicted
+++ resolved
@@ -1,14 +1,3 @@
-<<<<<<< HEAD
-import { Test, TestingModule } from "@nestjs/testing";
-import { AuthService } from "./auth.service";
-import { JwtService } from "@nestjs/jwt";
-import { ConfigService } from "@nestjs/config";
-import { SupabaseService } from "../supabase/supabase.service";
-import { UnauthorizedException, BadRequestException, ConflictException } from "@nestjs/common";
-import { UserRole } from "../common/enums/user-role.enum";
-
-describe("AuthService", () => {
-=======
 import { Test, TestingModule } from '@nestjs/testing';
 import { JwtService } from '@nestjs/jwt';
 import { ConfigService } from '@nestjs/config';
@@ -32,82 +21,9 @@
 const mockedBcrypt = bcrypt as jest.Mocked<typeof bcrypt>;
 
 describe('AuthService', () => {
->>>>>>> 8f0ba126
   let service: AuthService;
   let prismaService: MockPrismaService;
   let jwtService: JwtService;
-<<<<<<< HEAD
-  let configService: ConfigService;
-  let supabaseService: SupabaseService;
-
-  const mockUserId = "user-123";
-  const mockEmail = "test@example.com";
-  const mockOrganizationId = "org-123";
-  const mockPassword = "password123";
-
-  const mockUser = {
-    id: mockUserId,
-    organization_id: mockOrganizationId,
-    email: mockEmail,
-    name: "John Doe",
-    role: UserRole.ADMIN,
-    phone: "+45 12345678",
-    is_active: true,
-    avatar_url: null,
-    last_login_at: null,
-    created_at: new Date().toISOString(),
-    updated_at: new Date().toISOString(),
-  };
-
-  const mockAuthUser = {
-    user: {
-      id: mockUserId,
-      email: mockEmail,
-      email_confirm_at: new Date().toISOString(),
-      user_metadata: {
-        name: mockUser.name,
-        role: mockUser.role,
-        organization_id: mockOrganizationId,
-      },
-    },
-    session: {
-      access_token: "mock-access-token",
-      refresh_token: "mock-refresh-token",
-    },
-  };
-
-  const mockSupabaseResponse = (data: any = null, error: any = null) => ({
-    data,
-    error,
-  });
-
-  const mockSupabaseQuery = () => {
-    const query = {
-      from: jest.fn().mockReturnThis(),
-      select: jest.fn().mockReturnThis(),
-      insert: jest.fn().mockReturnThis(),
-      update: jest.fn().mockReturnThis(),
-      eq: jest.fn().mockReturnThis(),
-      single: jest.fn(),
-    };
-    return query;
-  };
-
-  beforeEach(async () => {
-    const mockSupabaseClient = {
-      ...mockSupabaseQuery(),
-      auth: {
-        signInWithPassword: jest.fn(),
-        resetPasswordForEmail: jest.fn(),
-        updateUser: jest.fn(),
-        admin: {
-          getUserByEmail: jest.fn(),
-          createUser: jest.fn(),
-          deleteUser: jest.fn(),
-        },
-      },
-    };
-=======
 
   const mockJwtService = {
     sign: jest.fn().mockReturnValue('mock.jwt.token'),
@@ -126,7 +42,6 @@
 
   beforeEach(async () => {
     prismaService = createMockPrismaService();
->>>>>>> 8f0ba126
 
     const module: TestingModule = await Test.createTestingModule({
       providers: [
@@ -137,322 +52,27 @@
         },
         {
           provide: JwtService,
-<<<<<<< HEAD
-          useValue: {
-            sign: jest.fn().mockReturnValue("signed-jwt-token"),
-          },
-        },
-        {
-          provide: ConfigService,
-          useValue: {
-            get: jest.fn((key: string) => {
-              if (key === "FRONTEND_URL") return "http://localhost:3000";
-              return null;
-            }),
-          },
-        },
-        {
-          provide: SupabaseService,
-          useValue: {
-            client: mockSupabaseClient,
-          },
-=======
           useValue: mockJwtService,
         },
         {
           provide: ConfigService,
           useValue: mockConfigService,
->>>>>>> 8f0ba126
         },
       ],
     }).compile();
 
     service = module.get<AuthService>(AuthService);
     jwtService = module.get<JwtService>(JwtService);
-<<<<<<< HEAD
-    configService = module.get<ConfigService>(ConfigService);
-    supabaseService = module.get<SupabaseService>(SupabaseService);
-=======
->>>>>>> 8f0ba126
   });
 
   afterEach(() => {
     jest.clearAllMocks();
   });
 
-  it("should be defined", () => {
+  it('should be defined', () => {
     expect(service).toBeDefined();
   });
 
-<<<<<<< HEAD
-  describe("register", () => {
-    const createUserDto = {
-      email: mockEmail,
-      password: mockPassword,
-      name: "John Doe",
-      role: UserRole.ADMIN,
-      organizationId: mockOrganizationId,
-      phone: "+45 12345678",
-    };
-
-    it("should register a new user successfully", async () => {
-      const mockClient = supabaseService.client as any;
-
-      // Mock user doesn't exist
-      mockClient.auth.admin.getUserByEmail.mockResolvedValueOnce(
-        mockSupabaseResponse({ user: null })
-      );
-
-      // Mock auth user creation
-      mockClient.auth.admin.createUser.mockResolvedValueOnce(
-        mockSupabaseResponse(mockAuthUser)
-      );
-
-      // Mock database user creation
-      mockClient.single.mockResolvedValueOnce(
-        mockSupabaseResponse(mockUser)
-      );
-
-      const result = await service.register(createUserDto);
-
-      expect(result).toHaveProperty("user");
-      expect(result).toHaveProperty("accessToken");
-      expect(result.user).toEqual(mockUser);
-      expect(result.accessToken).toBe("signed-jwt-token");
-      expect(jwtService.sign).toHaveBeenCalledWith({
-        sub: mockUserId,
-        email: mockEmail,
-        role: UserRole.ADMIN,
-        organizationId: mockOrganizationId,
-      });
-    });
-
-    it("should throw ConflictException if user already exists", async () => {
-      const mockClient = supabaseService.client as any;
-
-      mockClient.auth.admin.getUserByEmail.mockResolvedValueOnce(
-        mockSupabaseResponse({ user: mockAuthUser.user })
-      );
-
-      await expect(service.register(createUserDto)).rejects.toThrow(
-        ConflictException
-      );
-      await expect(service.register(createUserDto)).rejects.toThrow(
-        "User with this email already exists"
-      );
-    });
-
-    it("should throw BadRequestException if auth user creation fails", async () => {
-      const mockClient = supabaseService.client as any;
-
-      mockClient.auth.admin.getUserByEmail.mockResolvedValueOnce(
-        mockSupabaseResponse({ user: null })
-      );
-
-      mockClient.auth.admin.createUser.mockResolvedValueOnce(
-        mockSupabaseResponse(null, { message: "Auth error" })
-      );
-
-      await expect(service.register(createUserDto)).rejects.toThrow(
-        BadRequestException
-      );
-    });
-
-    it("should cleanup auth user if database insert fails", async () => {
-      const mockClient = supabaseService.client as any;
-
-      mockClient.auth.admin.getUserByEmail.mockResolvedValueOnce(
-        mockSupabaseResponse({ user: null })
-      );
-
-      mockClient.auth.admin.createUser.mockResolvedValueOnce(
-        mockSupabaseResponse(mockAuthUser)
-      );
-
-      mockClient.single.mockResolvedValueOnce(
-        mockSupabaseResponse(null, { message: "Database error" })
-      );
-
-      await expect(service.register(createUserDto)).rejects.toThrow(
-        BadRequestException
-      );
-
-      expect(mockClient.auth.admin.deleteUser).toHaveBeenCalledWith(
-        mockAuthUser.user.id
-      );
-    });
-  });
-
-  describe("login", () => {
-    const loginDto = {
-      email: mockEmail,
-      password: mockPassword,
-    };
-
-    it("should login user successfully", async () => {
-      const mockClient = supabaseService.client as any;
-
-      // Mock auth login
-      mockClient.auth.signInWithPassword.mockResolvedValueOnce(
-        mockSupabaseResponse(mockAuthUser)
-      );
-
-      // Mock get user profile
-      mockClient.single.mockResolvedValueOnce(
-        mockSupabaseResponse(mockUser)
-      );
-
-      // Mock update last login
-      mockClient.mockResolvedValueOnce(mockSupabaseResponse(null));
-
-      const result = await service.login(loginDto);
-
-      expect(result).toHaveProperty("user");
-      expect(result).toHaveProperty("accessToken");
-      expect(result.user).toEqual(mockUser);
-      expect(result.accessToken).toBe("signed-jwt-token");
-      expect(mockClient.auth.signInWithPassword).toHaveBeenCalledWith({
-        email: mockEmail,
-        password: mockPassword,
-      });
-    });
-
-    it("should throw UnauthorizedException for invalid credentials", async () => {
-      const mockClient = supabaseService.client as any;
-
-      mockClient.auth.signInWithPassword.mockResolvedValueOnce(
-        mockSupabaseResponse(null, { message: "Invalid credentials" })
-      );
-
-      await expect(service.login(loginDto)).rejects.toThrow(
-        UnauthorizedException
-      );
-      await expect(service.login(loginDto)).rejects.toThrow(
-        "Invalid credentials"
-      );
-    });
-
-    it("should throw UnauthorizedException if user profile not found", async () => {
-      const mockClient = supabaseService.client as any;
-
-      mockClient.auth.signInWithPassword.mockResolvedValueOnce(
-        mockSupabaseResponse(mockAuthUser)
-      );
-
-      mockClient.single.mockResolvedValueOnce(
-        mockSupabaseResponse(null, { message: "Not found" })
-      );
-
-      await expect(service.login(loginDto)).rejects.toThrow(
-        UnauthorizedException
-      );
-      await expect(service.login(loginDto)).rejects.toThrow(
-        "User profile not found"
-      );
-    });
-
-    it("should throw UnauthorizedException for deactivated user", async () => {
-      const mockClient = supabaseService.client as any;
-
-      mockClient.auth.signInWithPassword.mockResolvedValueOnce(
-        mockSupabaseResponse(mockAuthUser)
-      );
-
-      const deactivatedUser = { ...mockUser, is_active: false };
-      mockClient.single.mockResolvedValueOnce(
-        mockSupabaseResponse(deactivatedUser)
-      );
-
-      await expect(service.login(loginDto)).rejects.toThrow(
-        UnauthorizedException
-      );
-      await expect(service.login(loginDto)).rejects.toThrow(
-        "User account is deactivated"
-      );
-    });
-
-    it("should update last login timestamp", async () => {
-      const mockClient = supabaseService.client as any;
-
-      mockClient.auth.signInWithPassword.mockResolvedValueOnce(
-        mockSupabaseResponse(mockAuthUser)
-      );
-
-      mockClient.single.mockResolvedValueOnce(
-        mockSupabaseResponse(mockUser)
-      );
-
-      mockClient.mockResolvedValueOnce(mockSupabaseResponse(null));
-
-      await service.login(loginDto);
-
-      expect(mockClient.update).toHaveBeenCalledWith(
-        expect.objectContaining({
-          last_login_at: expect.any(String),
-        })
-      );
-    });
-  });
-
-  describe("refreshToken", () => {
-    it("should refresh token for active user", async () => {
-      const mockClient = supabaseService.client as any;
-
-      mockClient.single.mockResolvedValueOnce(
-        mockSupabaseResponse(mockUser)
-      );
-
-      const result = await service.refreshToken(mockUserId);
-
-      expect(result).toHaveProperty("accessToken");
-      expect(result.accessToken).toBe("signed-jwt-token");
-      expect(jwtService.sign).toHaveBeenCalledWith({
-        sub: mockUserId,
-        email: mockEmail,
-        role: UserRole.ADMIN,
-        organizationId: mockOrganizationId,
-      });
-    });
-
-    it("should throw UnauthorizedException if user not found", async () => {
-      const mockClient = supabaseService.client as any;
-
-      mockClient.single.mockResolvedValueOnce(
-        mockSupabaseResponse(null, { message: "Not found" })
-      );
-
-      await expect(service.refreshToken(mockUserId)).rejects.toThrow(
-        UnauthorizedException
-      );
-    });
-
-    it("should throw UnauthorizedException for deactivated user", async () => {
-      const mockClient = supabaseService.client as any;
-
-      const deactivatedUser = { ...mockUser, is_active: false };
-      mockClient.single.mockResolvedValueOnce(
-        mockSupabaseResponse(deactivatedUser)
-      );
-
-      await expect(service.refreshToken(mockUserId)).rejects.toThrow(
-        UnauthorizedException
-      );
-    });
-  });
-
-  describe("requestPasswordReset", () => {
-    it("should send password reset email successfully", async () => {
-      const mockClient = supabaseService.client as any;
-
-      mockClient.auth.resetPasswordForEmail.mockResolvedValueOnce(
-        mockSupabaseResponse(null)
-      );
-
-      const result = await service.requestPasswordReset(mockEmail);
-
-      expect(result).toEqual({
-        message: "Password reset email sent successfully",
-=======
   describe('register', () => {
     it('should register a new user successfully', async () => {
       const createUserDto = {
@@ -500,350 +120,9 @@
           role: UserRole.EMPLOYEE,
           isActive: true,
         },
->>>>>>> 8f0ba126
-      });
-      expect(mockClient.auth.resetPasswordForEmail).toHaveBeenCalledWith(
-        mockEmail,
-        {
-          redirectTo: "http://localhost:3000/auth/reset-password",
-        }
-      );
-    });
-
-    it("should throw BadRequestException on error", async () => {
-      const mockClient = supabaseService.client as any;
-
-      mockClient.auth.resetPasswordForEmail.mockResolvedValueOnce(
-        mockSupabaseResponse(null, { message: "Email service error" })
-      );
-
-      await expect(service.requestPasswordReset(mockEmail)).rejects.toThrow(
-        BadRequestException
-      );
-    });
-  });
-
-  describe("resetPassword", () => {
-    const resetPasswordDto = {
-      token: "reset-token",
-      password: "newPassword123",
-    };
-
-<<<<<<< HEAD
-    it("should reset password successfully", async () => {
-      const mockClient = supabaseService.client as any;
-
-      mockClient.auth.updateUser.mockResolvedValueOnce(
-        mockSupabaseResponse(null)
-      );
-
-      const result = await service.resetPassword(resetPasswordDto);
-
-      expect(result).toEqual({ message: "Password reset successfully" });
-      expect(mockClient.auth.updateUser).toHaveBeenCalledWith({
-        password: resetPasswordDto.password,
-      });
-    });
-
-    it("should throw BadRequestException on error", async () => {
-      const mockClient = supabaseService.client as any;
-
-      mockClient.auth.updateUser.mockResolvedValueOnce(
-        mockSupabaseResponse(null, { message: "Update error" })
-      );
-
-      await expect(service.resetPassword(resetPasswordDto)).rejects.toThrow(
-        BadRequestException
-      );
-    });
-  });
-
-  describe("changePassword", () => {
-    const changePasswordDto = {
-      currentPassword: "oldPassword123",
-      newPassword: "newPassword123",
-    };
-
-    it("should change password successfully", async () => {
-      const mockClient = supabaseService.client as any;
-
-      // Mock get user email
-      mockClient.single.mockResolvedValueOnce(
-        mockSupabaseResponse({ email: mockEmail })
-      );
-
-      // Mock verify current password
-      mockClient.auth.signInWithPassword.mockResolvedValueOnce(
-        mockSupabaseResponse(mockAuthUser)
-      );
-
-      // Mock update password
-      mockClient.auth.updateUser.mockResolvedValueOnce(
-        mockSupabaseResponse(null)
-      );
-
-      const result = await service.changePassword(mockUserId, changePasswordDto);
-
-      expect(result).toEqual({ message: "Password changed successfully" });
-      expect(mockClient.auth.signInWithPassword).toHaveBeenCalledWith({
-        email: mockEmail,
-        password: changePasswordDto.currentPassword,
-      });
-      expect(mockClient.auth.updateUser).toHaveBeenCalledWith({
-        password: changePasswordDto.newPassword,
-      });
-    });
-
-    it("should throw UnauthorizedException if user not found", async () => {
-      const mockClient = supabaseService.client as any;
-
-      mockClient.single.mockResolvedValueOnce(mockSupabaseResponse(null));
-
-      await expect(
-        service.changePassword(mockUserId, changePasswordDto)
-      ).rejects.toThrow(UnauthorizedException);
-    });
-
-    it("should throw UnauthorizedException if current password is incorrect", async () => {
-      const mockClient = supabaseService.client as any;
-
-      mockClient.single.mockResolvedValueOnce(
-        mockSupabaseResponse({ email: mockEmail })
-      );
-
-      mockClient.auth.signInWithPassword.mockResolvedValueOnce(
-        mockSupabaseResponse(null, { message: "Invalid credentials" })
-      );
-
-      await expect(
-        service.changePassword(mockUserId, changePasswordDto)
-      ).rejects.toThrow(UnauthorizedException);
-      await expect(
-        service.changePassword(mockUserId, changePasswordDto)
-      ).rejects.toThrow("Current password is incorrect");
-    });
-
-    it("should throw BadRequestException if password update fails", async () => {
-      const mockClient = supabaseService.client as any;
-
-      mockClient.single.mockResolvedValueOnce(
-        mockSupabaseResponse({ email: mockEmail })
-      );
-
-      mockClient.auth.signInWithPassword.mockResolvedValueOnce(
-        mockSupabaseResponse(mockAuthUser)
-      );
-
-      mockClient.auth.updateUser.mockResolvedValueOnce(
-        mockSupabaseResponse(null, { message: "Update failed" })
-      );
-
-      await expect(
-        service.changePassword(mockUserId, changePasswordDto)
-      ).rejects.toThrow(BadRequestException);
-    });
-  });
-
-  describe("validateUser", () => {
-    it("should validate active user successfully", async () => {
-      const mockClient = supabaseService.client as any;
-
-      mockClient.single.mockResolvedValueOnce(
-        mockSupabaseResponse(mockUser)
-      );
-
-      const result = await service.validateUser(mockUserId);
-
-      expect(result).toEqual(mockUser);
-    });
-
-    it("should throw UnauthorizedException if user not found", async () => {
-      const mockClient = supabaseService.client as any;
-
-      mockClient.single.mockResolvedValueOnce(
-        mockSupabaseResponse(null, { message: "Not found" })
-      );
-
-      await expect(service.validateUser(mockUserId)).rejects.toThrow(
-        UnauthorizedException
-      );
-    });
-
-    it("should throw UnauthorizedException for deactivated user", async () => {
-      const mockClient = supabaseService.client as any;
-
-      const deactivatedUser = { ...mockUser, is_active: false };
-      mockClient.single.mockResolvedValueOnce(
-        mockSupabaseResponse(deactivatedUser)
-      );
-
-      await expect(service.validateUser(mockUserId)).rejects.toThrow(
-        UnauthorizedException
-      );
-    });
-  });
-
-  describe("updateProfile", () => {
-    const updateData = {
-      name: "Jane Doe",
-      phone: "+45 87654321",
-    };
-
-    it("should update user profile successfully", async () => {
-      const mockClient = supabaseService.client as any;
-
-      const updatedUser = { ...mockUser, ...updateData };
-      mockClient.single.mockResolvedValueOnce(
-        mockSupabaseResponse(updatedUser)
-      );
-
-      const result = await service.updateProfile(mockUserId, updateData);
-
-      expect(result).toEqual(updatedUser);
-      expect(mockClient.update).toHaveBeenCalled();
-    });
-
-    it("should not allow updating restricted fields", async () => {
-      const mockClient = supabaseService.client as any;
-
-      const restrictedUpdate = {
-        id: "new-id",
-        organization_id: "new-org",
-        role: UserRole.OWNER,
-        name: "New Name",
-      };
-
-      mockClient.single.mockResolvedValueOnce(
-        mockSupabaseResponse(mockUser)
-      );
-
-      await service.updateProfile(mockUserId, restrictedUpdate);
-
-      // Verify that restricted fields are not in the update call
-      const updateCall = mockClient.update.mock.calls[0][0];
-      expect(updateCall).not.toHaveProperty("id");
-      expect(updateCall).not.toHaveProperty("organization_id");
-      expect(updateCall).not.toHaveProperty("role");
-      expect(updateCall).toHaveProperty("name");
-    });
-
-    it("should throw BadRequestException on update error", async () => {
-      const mockClient = supabaseService.client as any;
-
-      mockClient.single.mockResolvedValueOnce(
-        mockSupabaseResponse(null, { message: "Update error" })
-      );
-
-      await expect(
-        service.updateProfile(mockUserId, updateData)
-      ).rejects.toThrow(BadRequestException);
-    });
-  });
-
-  describe("deactivateUser", () => {
-    it("should deactivate user successfully", async () => {
-      const mockClient = supabaseService.client as any;
-
-      mockClient.mockResolvedValueOnce(mockSupabaseResponse(null));
-
-      const result = await service.deactivateUser(mockUserId);
-
-      expect(result).toEqual({ message: "User deactivated successfully" });
-      expect(mockClient.update).toHaveBeenCalledWith({ is_active: false });
-      expect(mockClient.eq).toHaveBeenCalledWith("id", mockUserId);
-    });
-
-    it("should throw BadRequestException on error", async () => {
-      const mockClient = supabaseService.client as any;
-
-      mockClient.mockResolvedValueOnce(
-        mockSupabaseResponse(null, { message: "Deactivation error" })
-      );
-
-      await expect(service.deactivateUser(mockUserId)).rejects.toThrow(
-        BadRequestException
-      );
-    });
-  });
-
-  describe("activateUser", () => {
-    it("should activate user successfully", async () => {
-      const mockClient = supabaseService.client as any;
-
-      mockClient.mockResolvedValueOnce(mockSupabaseResponse(null));
-
-      const result = await service.activateUser(mockUserId);
-
-      expect(result).toEqual({ message: "User activated successfully" });
-      expect(mockClient.update).toHaveBeenCalledWith({ is_active: true });
-      expect(mockClient.eq).toHaveBeenCalledWith("id", mockUserId);
-    });
-
-    it("should throw BadRequestException on error", async () => {
-      const mockClient = supabaseService.client as any;
-
-      mockClient.mockResolvedValueOnce(
-        mockSupabaseResponse(null, { message: "Activation error" })
-      );
-
-      await expect(service.activateUser(mockUserId)).rejects.toThrow(
-        BadRequestException
-      );
-    });
-  });
-
-  describe("getUsersByOrganization", () => {
-    it("should get all users for organization", async () => {
-      const mockClient = supabaseService.client as any;
-
-      const mockUsers = [mockUser, { ...mockUser, id: "user-456" }];
-      mockClient.mockResolvedValueOnce(mockSupabaseResponse(mockUsers));
-
-      const result = await service.getUsersByOrganization(mockOrganizationId);
-
-      expect(result).toEqual(mockUsers);
-      expect(mockClient.eq).toHaveBeenCalledWith(
-        "organization_id",
-        mockOrganizationId
-      );
-    });
-
-    it("should filter by role when specified", async () => {
-      const mockClient = supabaseService.client as any;
-
-      const mockUsers = [mockUser];
-      mockClient.mockResolvedValueOnce(mockSupabaseResponse(mockUsers));
-
-      const result = await service.getUsersByOrganization(
-        mockOrganizationId,
-        UserRole.ADMIN
-      );
-
-      expect(result).toEqual(mockUsers);
-      expect(mockClient.eq).toHaveBeenCalledWith("role", UserRole.ADMIN);
-    });
-
-    it("should return empty array if no users found", async () => {
-      const mockClient = supabaseService.client as any;
-
-      mockClient.mockResolvedValueOnce(mockSupabaseResponse(null));
-
-      const result = await service.getUsersByOrganization(mockOrganizationId);
-
-      expect(result).toEqual([]);
-    });
-
-    it("should throw BadRequestException on database error", async () => {
-      const mockClient = supabaseService.client as any;
-
-      mockClient.mockResolvedValueOnce(
-        mockSupabaseResponse(null, { message: "Database error" })
-      );
-
-      await expect(
-        service.getUsersByOrganization(mockOrganizationId)
-      ).rejects.toThrow(BadRequestException);
-=======
+      });
+    });
+
     it('should throw ConflictException if user already exists', async () => {
       const createUserDto = {
         email: 'existing@example.com',
@@ -982,7 +261,6 @@
         email: mockUser.email,
         role: mockUser.role,
       });
->>>>>>> 8f0ba126
     });
 
     it('should throw UnauthorizedException if user not found', async () => {
