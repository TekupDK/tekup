--- conflicted
+++ resolved
@@ -10,24 +10,16 @@
   HttpCode,
   HttpStatus,
 } from '@nestjs/common';
-<<<<<<< HEAD
-import { ApiTags, ApiOperation, ApiResponse, ApiBearerAuth } from '@nestjs/swagger';
-import { GdprService, DataExportRequest, DataDeletionRequest, ConsentRecord } from './gdpr.service';
-=======
 import { ApiTags, ApiOperation, ApiResponse, ApiBearerAuth, ApiQuery } from '@nestjs/swagger';
->>>>>>> f80a00a1
 import { JwtAuthGuard } from '../auth/guards/jwt-auth.guard';
 import { RolesGuard } from '../auth/guards/roles.guard';
 import { Roles } from '../auth/decorators/roles.decorator';
 import { UserRole } from '../common/enums/user-role.enum';
-<<<<<<< HEAD
-=======
 import { GdprService } from './gdpr.service';
 import { DataExportRequest } from './entities/data-export-request.entity';
 import { DataDeletionRequest } from './entities/data-deletion-request.entity';
 import { ConsentRecord } from './entities/consent-record.entity';
 import { RequestDataDeletionDto, RecordConsentDto, UpdatePrivacyPolicyDto } from './dto';
->>>>>>> f80a00a1
 
 @ApiTags('gdpr')
 @Controller('gdpr')
