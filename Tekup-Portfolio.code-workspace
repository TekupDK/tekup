{
  "folders": [
    {
      "name": "📊 Tekup Portfolio (Root)",
      "path": "."
    },
    {
      "name": "🏭 Production Services",
      "path": "apps/production"
    },
    {
      "name": "  ├─ 💾 Tekup Database",
      "path": "apps/production/tekup-database"
    },
    {
      "name": "  ├─ 📚 TekupVault (Knowledge Layer)",
      "path": "apps/production/tekup-vault"
    },
    {
      "name": "  └─ 💰 Tekup Billy (MCP Server)",
      "path": "apps/production/tekup-billy"
    },
    {
      "name": "🌐 Web Applications",
      "path": "apps/web"
    },
    {
      "name": "  ├─ 🧹 Rendetalje - Complete",
      "path": "apps/rendetalje"
    },
    {
      "name": "  │  ├─ Calendar MCP Service",
      "path": "apps/rendetalje/services/calendar-mcp"
    },
    {
      "name": "  │  ├─ Backend NestJS",
      "path": "apps/rendetalje/services/backend-nestjs"
    },
    {
      "name": "  │  ├─ Frontend Next.js",
      "path": "apps/rendetalje/services/frontend-nextjs"
    },
    {
      "name": "  │  ├─ Mobile (Expo)",
      "path": "apps/rendetalje/services/mobile"
    },
    {
      "name": "  │  ├─ Shared",
      "path": "apps/rendetalje/services/shared"
    },
    {
      "name": "  │  ├─ Database",
      "path": "apps/rendetalje/services/database"
    },
    {
      "name": "  │  ├─ Deployment",
      "path": "apps/rendetalje/services/deployment"
    },
    {
      "name": "  │  ├─ Scripts",
      "path": "apps/rendetalje/services/scripts"
    },
    {
      "name": "  │  └─ Documentation",
      "path": "apps/rendetalje/docs"
    },
    {
      "name": "  └─ 📊 Tekup Cloud Dashboard",
      "path": "apps/web/tekup-cloud-dashboard"
    },
    {
      "name": "⚙️ Backend Services",
      "path": "services"
    },
    {
      "name": "  ├─ 🤖 Tekup AI (Monorepo)",
      "path": "services/tekup-ai"
    },
    {
      "name": "  └─ 📧 Tekup Gmail Services",
      "path": "services/tekup-gmail-services"
    },
    {
      "name": "🔐 Tekup Secrets",
      "path": "tekup-secrets"
    },
    {
      "name": "📦 Archive",
      "path": "archive"
    }
  ],
  "settings": {
    "files.exclude": {
      "**/node_modules": true,
      "**/.git": false,
      "**/dist": true,
      "**/.next": true,
      "**/.turbo": true
    },
    "search.exclude": {
      "**/node_modules": true,
      "**/dist": true,
      "**/.next": true,
      "**/pnpm-lock.yaml": true
    },
    "editor.formatOnSave": true,
    "editor.defaultFormatter": "esbenp.prettier-vscode",
    "editor.codeActionsOnSave": {
      "source.fixAll.eslint": "explicit"
    },
    "typescript.tsdk": "node_modules/typescript/lib",
    "typescript.enablePromptUseWorkspaceTsdk": true,
<<<<<<< HEAD
    "powershell.cwd": ".",
    "files.autoSave": "onFocusChange",
    "explorer.compactFolders": false,
    "breadcrumbs.enabled": true,
    "editor.minimap.enabled": true,
    "workbench.editor.enablePreview": false
=======
    "powershell.cwd": "📊 Tekup Portfolio (Root)",
    "MicroPython.executeButton": [
      {
        "text": "▶",
        "tooltip": "Run",
        "alignment": "left",
        "command": "extension.executeFile",
        "priority": 3.5
      }
    ],
    "MicroPython.syncButton": [
      {
        "text": "$(sync)",
        "tooltip": "sync",
        "alignment": "left",
        "command": "extension.execute",
        "priority": 4
      }
    ]
>>>>>>> 8f0ba126
  },
  "extensions": {
    "recommendations": [
      "esbenp.prettier-vscode",
      "dbaeumer.vscode-eslint",
      "bradlc.vscode-tailwindcss",
      "Prisma.prisma",
      "ms-vscode.vscode-typescript-next"
    ]
  }
}<|MERGE_RESOLUTION|>--- conflicted
+++ resolved
@@ -110,15 +110,12 @@
     },
     "typescript.tsdk": "node_modules/typescript/lib",
     "typescript.enablePromptUseWorkspaceTsdk": true,
-<<<<<<< HEAD
     "powershell.cwd": ".",
     "files.autoSave": "onFocusChange",
     "explorer.compactFolders": false,
     "breadcrumbs.enabled": true,
     "editor.minimap.enabled": true,
-    "workbench.editor.enablePreview": false
-=======
-    "powershell.cwd": "📊 Tekup Portfolio (Root)",
+    "workbench.editor.enablePreview": false,
     "MicroPython.executeButton": [
       {
         "text": "▶",
@@ -137,7 +134,6 @@
         "priority": 4
       }
     ]
->>>>>>> 8f0ba126
   },
   "extensions": {
     "recommendations": [
